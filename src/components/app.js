--- conflicted
+++ resolved
@@ -48,7 +48,6 @@
   componentDidMount() {
     this.maybeFetchDataset()
   }
-<<<<<<< HEAD
   componentDidUpdate() {
     this.maybeFetchDataset()
   }
@@ -64,13 +63,6 @@
       console.log('maybeFetchDataset',parsedParams.fullsplat);
       const prefix=(parsedParams.fullsplat[0]=='/')?"":"/";
       this.props.router.push({pathname:prefix+parsedParams.fullsplat});
-    }
-    if (parsedParams.valid){
-      this.props.dispatch(populateMetadataStore(data_path));
-      this.props.dispatch(populateTreeStore(data_path));
-      this.props.dispatch(populateSequencesStore(data_path));
-      this.props.dispatch(populateFrequenciesStore(data_path));
-=======
   drawTreeIfData() {
     const p = this.props;
     let markup;
@@ -82,7 +74,12 @@
       p.frequencies.frequencies
     ) {
       markup = (<Tree {...this.props.location}/>);
->>>>>>> 64faeeb6
+    }
+    if (parsedParams.valid){
+      this.props.dispatch(populateMetadataStore(data_path));
+      this.props.dispatch(populateTreeStore(data_path));
+      this.props.dispatch(populateSequencesStore(data_path));
+      this.props.dispatch(populateFrequenciesStore(data_path));
     }
   }
   render() {
@@ -100,14 +97,8 @@
           wrap="wrap"
           alignItems="flex-start"
           justifyContent="space-between">
-<<<<<<< HEAD
           <Controls/>
-          <Tree/>
-
-=======
-          <Controls {...this.props}/>
           {this.drawTreeIfData()}
->>>>>>> 64faeeb6
         </Flex>
         <Footer/>
       </div>
