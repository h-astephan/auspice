--- conflicted
+++ resolved
@@ -288,19 +288,17 @@
       .style("padding-top", "0px")
       .style("padding-bottom", "0px")
       .style("visibility", "visible")
-<<<<<<< HEAD
-      .html(`<p>${parseColorBy(colorBy, colorOptions)}: ${labels[i]}</p>
-=======
       .style("background-color", "rgba(55,55,55,0.9)")
       .style("color", "white")
       .style("font-family", dataFont)
       .style("font-size", 18)
       .style("line-height", 1)
       .style("font-weight", 300)
-      .html(`<p>${parseColorBy(colorBy, colorOptions)}: ${prettyString(labels[i])}</p>
->>>>>>> 71efbae6
+      .html(
+        `<p>${parseColorBy(colorBy, colorOptions)}: ${labels[i]}</p>
         <p>Time point: ${pivots[pivotIdx]}</p>
-        <p>${frequencyText}: ${freqVal}</p>`);
+        <p>${frequencyText}: ${freqVal}</p>`
+      );
   }
 
 
