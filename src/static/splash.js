import React from "react";
import { connect } from "react-redux";
import { Link } from "react-router-dom";
import TitleBar from "../components/framework/title-bar";
import Title from "../components/framework/title";
import { headerFont, materialButtonOutline } from "../globalStyles";
import Flex from "../components/framework/flex";
import { analyticsNewPage, triggerOutboundEvent } from "../util/googleAnalytics";
import { generateLogos } from "./helpers/logos";
import { tweets } from "./helpers/tweets";
import { requestImage } from "../util/clientAPIInterface";

const nextstrainLogo = require("../images/nextstrain-logo-small.png");

const styles = {
  cardMainText: {
    fontFamily: headerFont,
    fontWeight: 500,
    fontSize: window.innerWidth > 1200 ? 28 : 20,
    position: "absolute",
    paddingTop: 10,
    paddingBottom: 10,
    paddingLeft: 20,
    paddingRight: 20,
    top: "40px",
    left: "20px",
    color: "white",
    background: "rgba(0, 0, 0, 0.7)"
  },
  cardSubText: {
    color: "white",
    fontStyle: "italic",
    fontSize: window.innerWidth > 1200 ? 28 : 12,
    fontWeight: 400,
    lineHeight: 0.3,
    textAlign: "right"
  },
  cardOuterDiv: {
    backgroundColor: "#FFFFFF",
    // marginLeft: 10,
    // marginRight: 10,
    // marginTop: 5,
    // marginBottom: 5,
    padding: 0,
    overflow: "hidden",
    position: "relative"
    // boxSizing: "content-box"
  },
  cardInnerDiv: {
    boxShadow: "3px 3px 4px 1px rgba(215,215,215,0.85)",
    borderRadius: 2,
    marginLeft: 10,
    marginRight: 10,
    marginTop: 5,
    marginBottom: 5
    // display: "flex",
    // justifyContent: "center",
    // alignItems: "center",
    // overflow: "hidden"
  },
  cardImg: {
    objectFit: "cover",
    width: "100%"
  },
  introText: {
    maxWidth: 600,
    marginTop: 0,
    marginRight: "auto",
    marginBottom: 20,
    marginLeft: "auto",
    textAlign: "center",
    fontSize: 16,
    fontWeight: 300,
    lineHeight: 1.42857143
  }
};

const generateCard = (title, imgRequired, to, outboundLink) => {
  function imgAndText() {
    return (
      <g>
        <img style={styles.cardImg} src={imgRequired} alt={""}/>
        <span style={styles.cardMainText}>
          {title[0]}
          {title.length === 2 ? <div style={styles.cardSubText}>{title[1]}</div> : null}
        </span>
      </g>
    );
  }
  if (outboundLink) { // use <a> and trigger google analytics
    return (
      <div style={styles.cardOuterDiv}>
        <div style={styles.cardInnerDiv}>
          <a href={to} target="_blank" onClick={() => triggerOutboundEvent(to)}>
            {imgAndText()}
          </a>
        </div>
      </div>
    );
  }
  // default: use <Link> and let React Router sort it out
  return (
    <div style={styles.cardOuterDiv}>
      <div style={styles.cardInnerDiv}>
        <Link to={to}>
          {imgAndText()}
        </Link>
      </div>
    </div>
  );
};

const generateTiles = (props) => {
  if (props.splash) {
    return (
      <div className="row">
        {props.splash.map((d) => {
          return (
            <div className="col-sm-4" key={d.title}>
              {generateCard([d.title, ""], requestImage(d.img), d.url, false)}
            </div>
          );
        })}
      </div>
    );
  }
  return (
    <img className={"spinner"} src={nextstrainLogo} alt="loading"/>
  );
};

@connect((state) => ({
  splash: state.datasets.splash
}))
class Splash extends React.Component {
  componentWillMount() {
    analyticsNewPage();
    const script = document.createElement("script");
    script.src = "https://platform.twitter.com/widgets.js";
    script.async = true;
    document.body.appendChild(script);
  }
  render() {
    return (
      <div>
        <TitleBar dataNameHidden/>

        <div className="static container">
          <Flex justifyContent="center">
            <Title/>
          </Flex>
          <div className="row">
            <h1 style={{textAlign: "center"}}> Real-time tracking of virus evolution </h1>
          </div>

          <p style={styles.introText}>
            Nextstrain is an open-source project to harness the scientific and public health potential of pathogen genome data. We provide a continually-updated view of publicly available data with powerful analytics and visualizations showing pathogen evolution and epidemic spread. Our goal is to aid epidemiological understanding and improve outbreak response.
          </p>

          <Flex justifyContent="center">
            <Link to="/about">
              <button style={materialButtonOutline}>
                Read More
              </button>
            </Link>
          </Flex>

          {/* THE CLICKABLE CARDS - see about page for sources & attribution */}

          <div className="bigspacer"/>

          <div className="row">
            <h1 style={{textAlign: "center"}}>Explore viruses</h1>
            <div className="col-md-1"/>
            <div className="col-md-10">
<<<<<<< HEAD
              <div className="row">
        				<div className="col-sm-4">
                  {generateCard(["Ebola"], require("../images/ebola.png"), "/ebola", false)}
                </div>
                <div className="col-sm-4">
                  {generateCard(["Zika"], require("../images/zika.png"), "/zika", false)}
                </div>
                <div className="col-sm-4">
                  {generateCard(["Seasonal Influenza"], require("../images/influenza.png"), "/flu/h3n2/ha/3y", false)}
                </div>
                <div className="col-sm-4">
                  {generateCard(["Avian Influenza", "A/H7N9"], require("../images/H7N9.png"), "/avian/h7n9", false)}
                </div>
                <div className="col-sm-4">
                  {generateCard(["Dengue"], require("../images/dengue.png"), "/dengue", false)}
                </div>
              </div>
=======
              {generateTiles(this.props)}
>>>>>>> 854312b4
            </div>
            <div className="col-md-1"/>
          </div>

          {/* SOCIAL MEDIA AKA TWITTER */}

          <div className="row" >
            <h1 style={{textAlign: "center"}}>From the community</h1>
          </div>

          {tweets()}

          {/* FOOTER / LOGOS */}

          <div className="bigspacer"/>
          <div className="row">
            <div className="col-md-1"/>
            <div className="col-md-10">
              <div className="line"/>
              <Flex wrap="wrap" style={{marginTop: 20, justifyContent: "space-around"}}>
                {generateLogos}
              </Flex>
            </div>
            <div className="col-md-1"/>
          </div>

        </div>
      </div>
    );
  }
}

export default Splash;

// <blockquote className="twitter-tweet"><p lang="en" dir="ltr"><a href="http://t.co/zTlTC5bEJP">http://t.co/zTlTC5bEJP</a> Ebola virus evolution and nanopore sequencing at <a href="https://twitter.com/unibirmingham">@unibirmingham</a> Biosciences open day today <a href="http://t.co/Bnmw5qREuA">pic.twitter.com/Bnmw5qREuA</a></p>&mdash; Nick Loman (@pathogenomenick) <a href="https://twitter.com/pathogenomenick/status/655313321424457728">October 17, 2015</a></blockquote>
// <blockquote className="twitter-tweet"><p lang="en" dir="ltr">Vote for best Taylor Swift project: <a href="https://t.co/LFLPqF9k0x">https://t.co/LFLPqF9k0x</a> My favorite: <a href="https://t.co/pIvv9jAY6z">https://t.co/pIvv9jAY6z</a> from <a href="https://twitter.com/richardneher">@richardneher</a>… <a href="https://t.co/GrCLAURNJ5">https://t.co/GrCLAURNJ5</a></p>&mdash; OpenDataTaylorSwift (@t_s_institute) <a href="https://twitter.com/t_s_institute/status/804984202550804480">December 3, 2016</a></blockquote><|MERGE_RESOLUTION|>--- conflicted
+++ resolved
@@ -173,27 +173,7 @@
             <h1 style={{textAlign: "center"}}>Explore viruses</h1>
             <div className="col-md-1"/>
             <div className="col-md-10">
-<<<<<<< HEAD
-              <div className="row">
-        				<div className="col-sm-4">
-                  {generateCard(["Ebola"], require("../images/ebola.png"), "/ebola", false)}
-                </div>
-                <div className="col-sm-4">
-                  {generateCard(["Zika"], require("../images/zika.png"), "/zika", false)}
-                </div>
-                <div className="col-sm-4">
-                  {generateCard(["Seasonal Influenza"], require("../images/influenza.png"), "/flu/h3n2/ha/3y", false)}
-                </div>
-                <div className="col-sm-4">
-                  {generateCard(["Avian Influenza", "A/H7N9"], require("../images/H7N9.png"), "/avian/h7n9", false)}
-                </div>
-                <div className="col-sm-4">
-                  {generateCard(["Dengue"], require("../images/dengue.png"), "/dengue", false)}
-                </div>
-              </div>
-=======
               {generateTiles(this.props)}
->>>>>>> 854312b4
             </div>
             <div className="col-md-1"/>
           </div>
