--- conflicted
+++ resolved
@@ -4,14 +4,9 @@
 // import _ from "lodash";
 import Slider from "./slider";
 import { connect } from "react-redux";
-<<<<<<< HEAD
+import { controlsWidth } from "../../util/globals";
 import { modifyURLquery } from "../../util/urlHelpers";
 import { changeDateFilter } from "../../actions/treeProperties";
-=======
-import { CHANGE_DATE_MIN, CHANGE_DATE_MAX, CHANGE_ABSOLUTE_DATE_MIN,
-  CHANGE_ABSOLUTE_DATE_MAX } from "../../actions/controls";
-import { controlsWidth } from "../../util/globals";
->>>>>>> 0b1f2c90
 
 moment.updateLocale("en", {
   longDateFormat: {
