import React from "react";
import { connect } from "react-redux";
<<<<<<< HEAD
import d3 from "d3";
import { dataFont, medGrey, materialButton } from "../../globalStyles";
=======
import { set } from "d3-collection";
import { dataFont, medGrey } from "../../globalStyles";
>>>>>>> 8d297704
import { authorString } from "../../util/stringHelpers";
import computeResponsive from "../../util/computeResponsive";
import { TRIGGER_DOWNLOAD_MODAL } from "../../actions/types";
import Flex from "./flex";
<<<<<<< HEAD
import { getAuthor } from "../controls/downloadModal";

const generateH7N9citations = (styles) => {
  return (
    <Flex wrap="wrap" justifyContent="flex-start" alignItems="center" style={styles.citationList}>
      <div style={styles.citationItem}>
        <a href="http://www.afcd.gov.hk/eindex.html" target="_blank" rel="noreferrer noopener">Agriculture, Fisheries and Conservation Department</a>
      </div>
      <div style={styles.citationItem}>
        <a href="http://english.shanghaipasteur.cas.cn/" target="_blank" rel="noreferrer noopener">Institute Pasteur of Shanghai, CAS</a>
      </div>
      <div style={styles.citationItem}>
        <a href="http://www.chp.gov.hk/en/phlsb/8/23/40.html" target="_blank" rel="noreferrer noopener">Public Health Laboratory Services Branch, Centre for Health Protection</a>
      </div>
      <div style={styles.citationItem}>
        <a href="http://liferiver.en.ecplaza.net/" target="_blank" rel="noreferrer noopener">Shanghai Zhijiang Biotechnology Co</a>
      </div>
      <div style={styles.citationItem}>
        Beijing Institute of Microbiology and Epidemiology
      </div>
      <div style={styles.citationItem}>
        <a href="https://www.cdc.gov/" target="_blank" rel="noreferrer noopener">Centers for Disease Control and Prevention</a>
      </div>
      <div style={styles.citationItem}>
        <a href="http://www.wur.nl/en/Expertise-Services/Research-Institutes/Bioveterinary-Research.htm" target="_blank" rel="noreferrer noopener">Central Veterinary Institute</a>
      </div>
      <div style={styles.citationItem}>
        <a href="http://www.chinacdc.cn/en/" target="_blank" rel="noreferrer noopener">Fujian Center for Disease Control and Prevention</a>
      </div>
      <div style={styles.citationItem}>
        <a href="http://www.chinacdc.cn/en/" target="_blank" rel="noreferrer noopener">Guandong Centers for Disease Control</a>
      </div>
      <div style={styles.citationItem}>
        Guangzhou Institute of Respiratory Diseases (GIRD)
      </div>
      <div style={styles.citationItem}>
        <a href="http://www.chinacdc.cn/en/" target="_blank" rel="noreferrer noopener">Hangzhou Center for Disease Control and Prevention</a>
      </div>
      <div style={styles.citationItem}>
        <a href="http://www.hvri.ac.cn/en/" target="_blank" rel="noreferrer noopener">Harbin Veterinary Research Institute (CAAS)</a>
      </div>
      <div style={styles.citationItem}>
        <a href="http://www.chinacdc.cn/en/" target="_blank" rel="noreferrer noopener">Jiangsu Provincial Center for Disease Control & Prevention</a>
      </div>
      <div style={styles.citationItem}>
        <a href="http://www.phac-aspc.gc.ca/index-eng.php" target="_blank" rel="noreferrer noopener">Public Health Agency of Canada (PHAC)</a>
      </div>
      <div style={styles.citationItem}>
        <a href="http://www.med.stu.edu.cn/eng/" target="_blank" rel="noreferrer noopener">Shantou University Medical College</a>
      </div>
      <div style={styles.citationItem}>
        <a href="http://english.scau.edu.cn/" target="_blank" rel="noreferrer noopener">South China Agricultural University</a>
      </div>
      <div style={styles.citationItem}>
        <a href="http://www.cdc.gov.tw/rwd/english" target="_blank" rel="noreferrer noopener">Taiwan CDC</a>
      </div>
      <div style={styles.citationItem}>
        <a href="http://www.cnic.org.cn/" target="_blank" rel="noreferrer noopener">WHO Chinese National Influenza Center</a>
      </div>
      <div style={styles.citationItem}>
        <a href="http://www.chinacdc.cn/en/" target="_blank" rel="noreferrer noopener">Zhejiang Provincial Center for Disease Control and Prevention</a>
      </div>
    </Flex>
  );
};


const dot = (
  <span style={{marginLeft: 10, marginRight: 10}}>
    •
  </span>
);
=======
>>>>>>> 8d297704

@connect((state) => {
  return {
    tree: state.tree,
    metadata: state.metadata.metadata,
    browserDimensions: state.browserDimensions.browserDimensions
  };
})
class Footer extends React.Component {
  constructor(props) {
    super(props);
    this.getStyles = () => {
      return {
        footer: {
          textAlign: "justify",
          marginLeft: "30px",
          // marginBottom: "30px",
          // padding: "0px",
          paddingBottom: "30px",
          fontFamily: dataFont,
          fontSize: 16,
          fontWeight: 300,
          color: medGrey
        },
        citationList: {
          marginTop: "10px"
        },
        citationItem: {
          paddingLeft: "0px",
          paddingRight: "10px",
          paddingTop: "1px",
          paddingBottom: "0px"
        },
        line: {
          marginTop: "20px",
          marginBottom: "20px",
          borderBottom: "1px solid #CCC"
        },
        fineprint: {
          fontSize: 14
        }
      };
    };
  }
  static contextTypes = {
    router: React.PropTypes.object.isRequired
  }
  shouldComponentUpdate(nextProps) {
    if (this.props.tree.version !== nextProps.tree.version ||
        this.props.browserDimensions !== nextProps.browserDimensions) {
      return true;
    }
    return false;
  }

  getCitations(styles) {
    if (this.context.router.history.location.pathname.includes("h7n9")) {
      generateH7N9citations(styles);
    }
    // traverse tree.nodes
    // check if !hasChildren
    // in each node there is attr.authors and attr.url
    // construct array of unique author strings
<<<<<<< HEAD
    const authorsSet = d3.set();
    const authorsToURL = {};
=======
    let authorsSet = set();
    let authorsToURL = {};
>>>>>>> 8d297704
    if (this.props.tree) {
      if (this.props.tree.nodes) {
        this.props.tree.nodes.forEach((node) => {
          if (node.children) { return; }
          if (node.attr.authors !== "" && node.attr.authors !== "?") {
            authorsSet.add(node.attr.authors);
            if (node.attr.url) {
              authorsToURL[node.attr.authors] = node.attr.url;
            }
          }
        });
      }
    }
    const authorsListItems = authorsSet.values().sort().map((authors) => {
      return (
        <div key={authors} style={styles.citationItem}>
          {getAuthor(this.props.metadata.author_info, authors)}
        </div>
      );
    });
    return (
      <Flex wrap="wrap" justifyContent="flex-start" alignItems="center" style={styles.citationList}>
        {authorsListItems}
      </Flex>
    );
  }
  getUpdated() {
    let updated = null;
    if (this.props.metadata) {
      if (this.props.metadata.updated) {
        updated = this.props.metadata.updated;
      }
    }
    if (!updated) return null;
    return (
      <span>Data updated {updated}</span>
    );
  }
  downloadDataButton() {
    return (
      <button
        style={Object.assign({}, materialButton, {backgroundColor: "rgba(0,0,0,0)", margin: 0, padding: 0})}
        onClick={() => { this.props.dispatch({ type: TRIGGER_DOWNLOAD_MODAL }); }}
      >
        <span style={{position: "relative"}}>{"DOWNLOAD DATA"}</span>
      </button>
    );
  }
  getMaintainer() {
    if (Object.prototype.hasOwnProperty.call(this.props.metadata, "maintainer")) {
      return (
        <span>
          dataset maintained by <a href={this.props.metadata.maintainer[1]} target="_blank">{this.props.metadata.maintainer[0]}</a>
        </span>
      );
    }
    return null;
  }
  drawFooter(styles, width) {
    let text = "This work is made possible by the open sharing of genetic data by research groups from all over the world. We gratefully acknowledge their contributions. For data reuse (particularly for publication), please contact the original authors:";
    if (this.context.router.history.location.pathname.includes("h7n9")) {
      text = (
        <div>
          This work is made possible by the open sharing of genetic data by research groups from all over the world via <a href="http://platform.gisaid.org/">GISAID</a>. For data reuse please contact the submitting labs (listed below) or see <a href="http://data.nextstrain.org/flu_h7n9_acknowledgement_table.xls">this spreadsheet</a> for a full list of authors and samples available.
        </div>
      );
    }
    return (
      <div style={{width: width}}>
        <div style={styles.line}/>
        {text}
        {this.getCitations(styles)}
        <div style={styles.line}/>
        <Flex style={styles.fineprint}>
          {this.getUpdated()}
          {dot}
          {this.downloadDataButton()}
          {dot}
          {this.getMaintainer()}
        </Flex>
      </div>
    );
  }
  render() {
    if (!this.props.metadata) return null;
    const styles = this.getStyles();
    const responsive = computeResponsive({
      horizontal: 1,
      vertical: 0.3333333,
      browserDimensions: this.props.browserDimensions,
      sidebar: this.props.sidebar
    });
    const width = responsive.width - 30; // need to subtract margin when calculating div width
    return (
      <div style={styles.footer}>
        {this.props.tree && this.props.browserDimensions ? this.drawFooter(styles, width) : "Waiting on citation data"}
      </div>
    );
  }
}

export default Footer;<|MERGE_RESOLUTION|>--- conflicted
+++ resolved
@@ -1,17 +1,11 @@
 import React from "react";
 import { connect } from "react-redux";
-<<<<<<< HEAD
-import d3 from "d3";
+import { set } from "d3-collection";
 import { dataFont, medGrey, materialButton } from "../../globalStyles";
-=======
-import { set } from "d3-collection";
-import { dataFont, medGrey } from "../../globalStyles";
->>>>>>> 8d297704
 import { authorString } from "../../util/stringHelpers";
 import computeResponsive from "../../util/computeResponsive";
 import { TRIGGER_DOWNLOAD_MODAL } from "../../actions/types";
 import Flex from "./flex";
-<<<<<<< HEAD
 import { getAuthor } from "../controls/downloadModal";
 
 const generateH7N9citations = (styles) => {
@@ -84,8 +78,6 @@
     •
   </span>
 );
-=======
->>>>>>> 8d297704
 
 @connect((state) => {
   return {
@@ -149,13 +141,8 @@
     // check if !hasChildren
     // in each node there is attr.authors and attr.url
     // construct array of unique author strings
-<<<<<<< HEAD
-    const authorsSet = d3.set();
-    const authorsToURL = {};
-=======
     let authorsSet = set();
     let authorsToURL = {};
->>>>>>> 8d297704
     if (this.props.tree) {
       if (this.props.tree.nodes) {
         this.props.tree.nodes.forEach((node) => {
