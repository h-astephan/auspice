import d3 from "d3";

// datasets json: object of list (to ensure order) of list (to be flexible)
// until terminated by an empty list indicating that no further datasets
// resolution are made
<<<<<<< HEAD
export const datasets = {
  "pathogen": {
    "ebola": "c=division&r=division",
    "zika": "",
    "flu": {
      "lineage": {
        "H7N9": {
          "segment": {
            "HA": "c=division&r=division",
            "NA": "c=division&r=division",
            "default": "HA"
          }
        },
        "default": "H7N9"
      }
    },
    "default": "zika"
=======
export const datasets={
  'virus':{
    'ebola':{},
    'zika':{},
    'default':'zika'
>>>>>>> 3b4a6e1e
  }
};

export const colorOptions = {
    "country":{"key":"country", "legendTitle":"Country", "menuItem":"country", "type":"discrete"},
    "region":{"key":"region", "legendTitle":"Region", "menuItem":"region", "type":"discrete"},
    "num_date":{"key":"num_date", "legendTitle":"Sampling date", "menuItem":"date", "type":"continuous"},
    "ep":{"key":"ep", "legendTitle":"Epitope Mutations", "menuItem":"epitope mutations", "type":"continuous"},
    "ne":{"key":"ne", "legendTitle":"Non-epitope Mutations", "menuItem":"nonepitope mutations", "type":"continuous"},
    "rb":{"key":"rb", "legendTitle":"Receptor Binding Mutations", "menuItem":"RBS mutations", "type":"continuous"},
    "gt":{"key":"genotype", "legendTitle":"Genotype", "menuItem":"genotype", "type":"discrete"}
  }

/* static for now, then hand rolled version of https://github.com/digidem/react-dimensions */
export const width = 1126; /* no longer used */
export const margin = 60;
export const controlsWidth = 280;
export const totalVerticalPadding = 160; // this includes the header + space between the bottom and the card (refactor.)
export const controlsHiddenWidth = 1000;
export const entropyChartHeight = 300;
export const twoColumnBreakpoint = 1600;
export const maxMapWidth = 1000; /* just right for our default zoom level (which is also min) */
export const defaultColorBy = "country";
export const defaultGeoResolution = "country";
export const defaultLayout = "rect";
export const defaultDistanceMeasure = "num_date";
export const defaultDateRange = 6;
export const date_select = true;
<<<<<<< HEAD
export const dataURLStem = "/data/"; /* for local development */
// export const dataURLStem = "http://data.nextstrain.org/"; /* for content delivery */
=======
export const dataURLStem = process.env.DATA_LOCAL ? "/data/" : "http://data.nextstrain.org/";
>>>>>>> 3b4a6e1e
export const file_prefix = "Zika_";
export const branchLabels = false;
export const restrictTo = {"region": "all"};
export const time_window = 3.0;
export const fullDataTimeWindow = 1.5;
export const time_ticks = [2013.0, 2013.5, 2014.0, 2014.5, 2015.0, 2015.5, 2016.0];
export const dfreq_dn = 2;
export const reallySmallNumber = -100000000;
export const reallyBigNumber = 10000000;
export const LBItime_window = 0.5;
export const LBItau = 0.0005;
export const mutType = "nuc";
export const default_gene = "nuc";
export const plot_frequencies = false;
export const genericDomain = [ 0, 0.111, 0.222, 0.333, 0.444, 0.555, 0.666, 0.777, 0.888, 1.0 ];
export const epiColorDomain = genericDomain;
export const nonEpiColorDomain = genericDomain;
export const rbsColorDomain = genericDomain;
export const dateColorDomain = genericDomain;
export const legendRectSize = 15;
export const legendSpacing = 4;
export const nonTipNodeRadius = 0;
export const tipRadius = 4;
export const tipRadiusOnLegendMatch = 7;
export const defaultDistanceMeasures = ["num_date", "div"];
export const fastTransitionDuration = 350; // in milliseconds
export const mediumTransitionDuration = 700; // in milliseconds
export const slowTransitionDuration = 1400; // in milliseconds
export const mapAnimationDurationInMilliseconds = 5000;
export const HIColorDomain = genericDomain.map((d) => {
  return Math.round(100 * (d * 3.6)) / 100;
});
export const dfreqColorDomain = genericDomain.map((d) => {
  return Math.round(100 * (0.2 + d * 1.8)) / 100;
});
export const fitnessColorDomain = genericDomain.map((d) => {
  return Math.round(100 * ((d - 0.5) * 16.0)) / 100;
});
export const dHIScale = d3.scale.linear()
  .domain([0, 1])
  .range([2.0, 4.5]);

export const freqScale = d3.scale.sqrt()
  .domain([0, 1])
  .range([1, 10]);

export const distanceScale = d3.scale.sqrt()
  .domain([3, 20])
  .range([9, 3])
  .clamp([true]);

export const genotypeColors = [
  "#60AA9E", "#D9AD3D", "#5097BA", "#E67030", "#8EBC66", "#E59637", "#AABD52", "#DF4327", "#C4B945", "#75B681"
];

// arrays for discrete color scales
export const colors = [
  [],
  ["#4C90C0"],
  ["#4C90C0", "#CBB742"],
  ["#4988C5", "#7EB876", "#CBB742"],
  ["#4580CA", "#6BB28D", "#AABD52", "#DFA43B"],
  ["#4377CD", "#61AB9D", "#94BD61", "#CDB642", "#E68133"],
  ["#416DCE", "#59A3AA", "#84BA6F", "#BBBC49", "#E29D39", "#E1502A"],
  ["#3F63CF", "#529AB6", "#75B681", "#A6BE55", "#D4B13F", "#E68133", "#DC2F24"]
  ["#3E58CF", "#4B8EC1", "#65AE96", "#8CBB69", "#B8BC4A", "#DCAB3C", "#E67932", "#DC2F24"],
  ["#3F4DCB", "#4681C9", "#5AA4A8", "#78B67E", "#9EBE5A", "#C5B945", "#E0A23A", "#E67231", "#DC2F24"],
  ["#4042C7", "#4274CE", "#5199B7", "#69B091", "#88BB6C", "#ADBD51", "#CEB541", "#E39B39", "#E56C2F", "#DC2F24"],
  ["#4137C2", "#4066CF", "#4B8DC2", "#5DA8A3", "#77B67F", "#96BD60", "#B8BC4B", "#D4B13F", "#E59638", "#E4672F", "#DC2F24"],
  ["#462EB9", "#3E58CF", "#4580CA", "#549DB2", "#69B091", "#83BA70", "#A2BE57", "#C1BA47", "#D9AD3D", "#E69136", "#E4632E", "#DC2F24"],
  ["#4B26B1", "#3F4ACA", "#4272CE", "#4D92BF", "#5DA8A3", "#74B583", "#8EBC66", "#ACBD51", "#C8B944", "#DDA93C", "#E68B35", "#E3602D", "#DC2F24"],
  ["#511EA8", "#403DC5", "#4063CF", "#4785C7", "#559EB1", "#67AF94", "#7EB877", "#98BD5E", "#B4BD4C", "#CDB642", "#DFA53B", "#E68735", "#E35D2D", "#DC2F24"],
  ["#511EA8", "#403AC4", "#3F5ED0", "#457FCB", "#5098B9", "#60AA9F", "#73B583", "#8BBB6A", "#A4BE56", "#BDBB48", "#D3B240", "#E19F3A", "#E68234", "#E25A2C", "#DC2F24"],
  ["#511EA8", "#4138C3", "#3E59CF", "#4379CD", "#4D92BE", "#5AA5A8", "#6BB18E", "#7FB975", "#96BD5F", "#AFBD4F", "#C5B945", "#D8AE3E", "#E39B39", "#E67D33", "#E2572B", "#DC2F24"],
  ["#511EA8", "#4236C1", "#3F55CE", "#4273CE", "#4A8CC2", "#569FAF", "#64AD98", "#76B680", "#8BBB6A", "#A1BE58", "#B7BC4B", "#CCB742", "#DCAB3C", "#E59638", "#E67932", "#E1552B", "#DC2F24"],
  ["#511EA8", "#4335BF", "#3F51CC", "#416ECE", "#4887C6", "#529BB6", "#5FA9A0", "#6EB389", "#81B973", "#95BD61", "#AABD52", "#BFBB48", "#D1B340", "#DEA63B", "#E69237", "#E67531", "#E1522A", "#DC2F24"],
  ["#511EA8", "#4333BE", "#3F4ECB", "#4169CF", "#4682C9", "#4F96BB", "#5AA5A8", "#68AF92", "#78B77D", "#8BBB6A", "#9EBE59", "#B3BD4D", "#C5B945", "#D5B03F", "#E0A23A", "#E68D36", "#E67231", "#E1502A", "#DC2F24"],
  ["#511EA8", "#4432BD", "#3F4BCA", "#4065CF", "#447ECC", "#4C91BF", "#56A0AE", "#63AC9A", "#71B486", "#81BA72", "#94BD62", "#A7BE54", "#BABC4A", "#CBB742", "#D9AE3E", "#E29E39", "#E68935", "#E56E30", "#E14F2A", "#DC2F24"],
  ["#511EA8", "#4531BC", "#3F48C9", "#3F61D0", "#4379CD", "#4A8CC2", "#539CB4", "#5EA9A2", "#6BB18E", "#7AB77B", "#8BBB6A", "#9CBE5B", "#AFBD4F", "#C0BA47", "#CFB541", "#DCAB3C", "#E39B39", "#E68534", "#E56B2F", "#E04D29", "#DC2F24"],
  ["#511EA8", "#4530BB", "#3F46C8", "#3F5ED0", "#4375CD", "#4988C5", "#5098B9", "#5AA5A8", "#66AE95", "#73B583", "#82BA71", "#93BC62", "#A4BE56", "#B5BD4C", "#C5B945", "#D3B240", "#DEA73B", "#E59738", "#E68234", "#E4682F", "#E04C29", "#DC2F24"],
  ["#511EA8", "#462FBA", "#3F44C8", "#3E5BD0", "#4270CE", "#4784C8", "#4E95BD", "#57A1AD", "#61AB9C", "#6DB38A", "#7BB879", "#8BBB6A", "#9BBE5C", "#ABBD51", "#BBBC49", "#CBB843", "#D6AF3E", "#DFA43B", "#E69537", "#E67F33", "#E4662E", "#E04A29", "#DC2F24"],
  ["#511EA8", "#462EB9", "#4042C7", "#3E58CF", "#416DCE", "#4580CA", "#4C90C0", "#549DB2", "#5DA8A3", "#69B091", "#75B681", "#83BA70", "#92BC63", "#A2BE57", "#B2BD4D", "#C1BA47", "#CEB541", "#D9AD3D", "#E1A03A", "#E69136", "#E67C32", "#E4632E", "#E04929", "#DC2F24"],
  ["#511EA8", "#462EB9", "#4040C6", "#3F55CE", "#4169CF", "#447DCC", "#4A8CC2", "#529AB7", "#5AA5A8", "#64AD98", "#70B487", "#7DB878", "#8BBB6A", "#99BD5D", "#A9BD53", "#B7BC4B", "#C5B945", "#D1B340", "#DCAB3C", "#E29D39", "#E68D36", "#E67932", "#E3612D", "#E04828", "#DC2F24"],
  ["#511EA8", "#472DB8", "#403EC6", "#3F53CD", "#4066CF", "#4379CD", "#4989C5", "#4F97BB", "#57A1AD", "#61AA9E", "#6BB18E", "#77B67F", "#84BA70", "#92BC64", "#A0BE58", "#AFBD4F", "#BCBB49", "#CAB843", "#D4B13F", "#DEA83C", "#E39B39", "#E68A35", "#E67732", "#E35F2D", "#DF4728", "#DC2F24"],
  ["#511EA8", "#472CB7", "#403DC5", "#3F50CC", "#4063CF", "#4375CD", "#4785C7", "#4D93BE", "#559EB1", "#5DA8A3", "#67AF94", "#72B485", "#7EB877", "#8BBB6A", "#98BD5E", "#A6BE55", "#B4BD4C", "#C1BA47", "#CDB642", "#D7AF3E", "#DFA53B", "#E49838", "#E68735", "#E67431", "#E35D2D", "#DF4628", "#DC2F24"],
  ["#511EA8", "#482CB7", "#403BC5", "#3F4ECB", "#3F61D0", "#4272CE", "#4682C9", "#4C90C0", "#529BB5", "#5AA5A8", "#63AC9A", "#6DB28B", "#78B77D", "#84BA6F", "#91BC64", "#9EBE59", "#ACBD51", "#B9BC4A", "#C5B945", "#D0B441", "#DAAD3D", "#E0A23A", "#E59637", "#E68434", "#E67231", "#E35C2C", "#DF4528", "#DC2F24"],
  ["#511EA8", "#482BB6", "#403AC4", "#3F4CCB", "#3F5ED0", "#426FCE", "#457FCB", "#4A8CC2", "#5098B9", "#58A2AC", "#60AA9F", "#69B091", "#73B583", "#7FB976", "#8BBB6A", "#97BD5F", "#A4BE56", "#B1BD4E", "#BDBB48", "#C9B843", "#D3B240", "#DCAB3C", "#E19F3A", "#E69337", "#E68234", "#E67030", "#E25A2C", "#DF4428", "#DC2F24"],
  ["#511EA8", "#482BB6", "#4039C3", "#3F4ACA", "#3E5CD0", "#416CCE", "#447CCD", "#4989C4", "#4E96BC", "#559FB0", "#5DA8A4", "#66AE96", "#6FB388", "#7AB77C", "#85BA6F", "#91BC64", "#9DBE5A", "#AABD53", "#B6BD4B", "#C2BA46", "#CDB642", "#D6B03F", "#DDA83C", "#E29D39", "#E69036", "#E67F33", "#E56D30", "#E2592C", "#DF4428", "#DC2F24"]
];

//const filterAbbr = [["geo", "geographic location"]];
export const filterAbbrFwd = {"geo":"geographic location", "all":"all"};
export const filterAbbrRev = {"geographic location":"geo", "all":"all"};

export const titleColors = ["#4377CD", "#5097BA", "#63AC9A", "#7CB879", "#9ABE5C", "#B9BC4A", "#D4B13F", "#E49938", "#E67030", "#DE3C26"];
export const titleBarHeight = 50;<|MERGE_RESOLUTION|>--- conflicted
+++ resolved
@@ -3,7 +3,6 @@
 // datasets json: object of list (to ensure order) of list (to be flexible)
 // until terminated by an empty list indicating that no further datasets
 // resolution are made
-<<<<<<< HEAD
 export const datasets = {
   "pathogen": {
     "ebola": "c=division&r=division",
@@ -21,13 +20,6 @@
       }
     },
     "default": "zika"
-=======
-export const datasets={
-  'virus':{
-    'ebola':{},
-    'zika':{},
-    'default':'zika'
->>>>>>> 3b4a6e1e
   }
 };
 
@@ -56,12 +48,7 @@
 export const defaultDistanceMeasure = "num_date";
 export const defaultDateRange = 6;
 export const date_select = true;
-<<<<<<< HEAD
-export const dataURLStem = "/data/"; /* for local development */
-// export const dataURLStem = "http://data.nextstrain.org/"; /* for content delivery */
-=======
 export const dataURLStem = process.env.DATA_LOCAL ? "/data/" : "http://data.nextstrain.org/";
->>>>>>> 3b4a6e1e
 export const file_prefix = "Zika_";
 export const branchLabels = false;
 export const restrictTo = {"region": "all"};
