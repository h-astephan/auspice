---
extends: "airbnb"
parser: "babel-eslint"
rules:
  camelcase: off # require camel case names
  prefer-template: off
  object-shorthand: off
  quotes: off # ', ", ` no one cares
  max-len: off # be sensible
  no-mixed-operators: off # allow 1 + 1 * 3
  no-confusing-arrow: off # allow (a) => a ? 1 : 2;
  no-useless-constructor: off
  no-nested-ternary: off
  object-curly-spacing: off # allow { a: 1 } and {a: 1}
  block-spacing: off # same as above for function blocks on a single line
  dot-notation: off # allows someObject["a"] as well as someObject.a
  comma-dangle: ["error", "never"]
  padded-blocks: off
  no-plusplus: off # we are old enought to use i++
  arrow-body-style: off
  arrow-parens: ["error", "always"] # use brackets always, (a) => body // () => body // (a, b) => body
  no-case-declarations: off # we don't surround case blocks with { } in our switch statements as we use fallthroughs deliberately
  one-var: off
  one-var-declaration-per-line: off
  no-console: [1, { "allow": ["warn", "error"] }]
  space-infix-ops: off
  no-param-reassign: [1, { "props": false }]
  no-underscore-dangle: off
  no-unused-expressions: ['error', {"allowTernary": true }]
  no-restricted-syntax: ['error', 'ForInStatement', 'WithStatement'] # allow ForOfStatement & LabeledStatement
  class-methods-use-this: off
  react/jsx-tag-spacing: ["error", { "closingSlash": "never", "beforeSelfClosing": "allow", "afterOpening": "never" }]
  react/forbid-prop-types: off
  react/jsx-filename-extension: [1, { "extensions": [".js", ".jsx"] }]
  react/jsx-first-prop-new-line: off
  react/no-did-mount-set-state: off
  react/no-did-update-set-state: off
  react/prop-types: off # possibly reinstate
  react/sort-comp: off # possibly reinstate
  jsx-a11y/no-static-element-interactions: off
  import/prefer-default-export: off
  no-labels: off
  no-continue: off
  no-unneeded-ternary: ["error", { "defaultAssignment": true }]
<<<<<<< HEAD
=======
  quote-props: ["error", "as-needed"]
>>>>>>> 77925910
  prefer-const: ["error", {"destructuring": "all"}]
parserOptions:
  ecmaVersion: 6
  sourceType: module
  ecmaFeatures:
    modules: true
env:
  es6: true
  browser: true

# https://gist.github.com/odedw/cf14a55aa154adbc3bf7#file-eslintrc-yaml-L4<|MERGE_RESOLUTION|>--- conflicted
+++ resolved
@@ -42,10 +42,7 @@
   no-labels: off
   no-continue: off
   no-unneeded-ternary: ["error", { "defaultAssignment": true }]
-<<<<<<< HEAD
-=======
   quote-props: ["error", "as-needed"]
->>>>>>> 77925910
   prefer-const: ["error", {"destructuring": "all"}]
 parserOptions:
   ecmaVersion: 6
