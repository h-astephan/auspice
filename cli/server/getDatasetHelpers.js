--- conflicted
+++ resolved
@@ -8,22 +8,16 @@
 *
 */
 
+
 const utils = require("../utils");
 const queryString = require("query-string");
 const path = require("path");
 const convertFromV1 = require("./convertJsonSchemas").convertFromV1;
 const fs = require("fs");
 
-<<<<<<< HEAD
-const handleError = (res, clientMsg, serverMsg="") => {
+const handleError = (res, clientMsg, serverMsg="", code=500) => {
   utils.warn(`${clientMsg} -- ${serverMsg}`);
-  return res.status(500).type("text/plain").send(clientMsg);
-=======
-const handleError = (res, clientMsg, serverMsg="", code = 500) => {
-  res.statusMessage = clientMsg;
-  utils.warn(`${clientMsg} -- ${serverMsg}`);
-  return res.status(code).end();
->>>>>>> 3a49166c
+  return res.status(code).type("text/plain").send(clientMsg);
 };
 
 const splitPrefixIntoParts = (url) => url
