--- conflicted
+++ resolved
@@ -20,7 +20,6 @@
   /*
     aggregate locations for demes
   */
-
   // first pass to initialize empty vectors
   nodes.forEach((n, i) => {
     const tipColorAttribute = getTipColorAttribute(n, colorScale, sequences);
@@ -43,7 +42,6 @@
       });
     }
   });
-
   // second pass to fill vectors
   nodes.forEach((n, i) => {
     /* demes only count terminal nodes */
@@ -89,7 +87,6 @@
     // aggregatedLocationsWraparoundCopy,
     aggregatedTransmissions
   } = aggregated(nodes, visibility, geoResolution, colorScale, sequences);
-
   const geo = metadata.geo;
   const demesAndTransmissions = {
     demes: [],
@@ -113,8 +110,6 @@
     });
   })
 
-
-<<<<<<< HEAD
 
   // /* count WRAPAROUNDS */
   // _.forOwn(aggregatedLocationsWraparoundCopy, (value, key) => {
@@ -151,72 +146,31 @@
       //   /* figure out the new one, insert it AND ITS REVERSE into the knownShortestPaths map above */
       // }
 
+      let long0;
+      let long1;
+      let lat0;
+      let lat1;
+      try {
+        long0 = geo[geoResolution][countries[0]].longitude;
+        long1 = geo[geoResolution][countries[1]].longitude;
+        lat0 = geo[geoResolution][countries[0]].latitude;
+        lat1 = geo[geoResolution][countries[1]].latitude;
+      } catch (e) {
+        // console.log("No transmission lat/longs for ", countries[0], " -> ", countries[1])
+        return;
+      }
+
       const original = [
         map.latLngToLayerPoint( /* interchange. this is a leaflet method that will tell d3 where to draw. -Note (A) We may have to do this every time */
-=======
-  // for each item in the object produced above...
-  _.forOwn(aggregatedTransmissions, (value, key) => {
-
-    // go from "brazil/cuba" to ["brazil", "cuba"]
-    const countries = key.split("/");
-    if (countries[0].toLowerCase() === countries[1].toLowerCase()) {
-      return;
-    }
-    // go from "brazil" to lat0 = -14.2350
-    let long0 = undefined;
-    let long1 = undefined;
-    let lat0 = undefined;
-    let lat1 = undefined;
-    try {
-      long0 = geo[geoResolution][countries[0]].longitude;
-      long1 = geo[geoResolution][countries[1]].longitude;
-      lat0 = geo[geoResolution][countries[0]].latitude;
-      lat1 = geo[geoResolution][countries[1]].latitude;
-    } catch (e) {
-      // console.log("Error getting transmission lat/longs for ", countries[0], " -> ", countries[1])
-      return;
-    }
-    // create new leaflet LatLong objects
-    const start = new L.LatLng(lat0, long0)
-    const end = new L.LatLng(lat1, long1)
-    const dlambda = Math.abs((long1-long0)%360)*Math.PI/180.0;
-    const angle = Math.acos(Math.sin(lat1*Math.PI/180.0)*Math.sin(lat0*Math.PI/180.0)
-                            + Math.cos(lat1*Math.PI/180.0)*Math.cos(lat0*Math.PI/180.0)*Math.cos(dlambda));
-    // this sets the number of segments of the path, min 4, max 36 for half way around the globe
-    const nSteps = Math.ceil(Math.max(4,angle*36/Math.PI));
-
-    /*
-      add a polyline to the map for current country pair iteratee
-      store the computation. access _latlngs to show where each segment is on the map
-    */
-    const rawGeodesic = L.geodesic([[start,end]], {
-      // stroke:	value,
-      // radius: value,
-      // color: colorScale(countries[0]), /* this will go up above in d3 rather than in leaflet now */
-      // opacity: .5,
-      steps: nSteps,
-      // weight:	value	/* Stroke width in pixels.*/
-      // opacity:	0.5	Stroke opacity.
-      // fill:
-      // fillColor: randomColor
-      // fillOpacity:
-    })
-
-    const geodesics = [];
-
-    rawGeodesic._latlngs.forEach((arr) => {
-      geodesics.push(arr.map((pair) => {
-        return map.latLngToLayerPoint( /* interchange. this is a leaflet method that will tell d3 where to draw. -Note (A) We may have to do this every time */
->>>>>>> e5dcde36
-          new L.LatLng(
-            geo[geoResolution][countries[0]].latitude,
-            geo[geoResolution][countries[0]].longitude + OFFSET
+          new L.LatLng(
+            lat0,
+            long0 + OFFSET
           )
         ),
         map.latLngToLayerPoint( /* interchange. this is a leaflet method that will tell d3 where to draw. -Note (A) We may have to do this every time */
           new L.LatLng(
-            geo[geoResolution][countries[1]].latitude,
-            geo[geoResolution][countries[1]].longitude + OFFSET
+            lat1,
+            long1 + OFFSET
           )
         )
       ];
@@ -224,14 +178,14 @@
       const west = [
         map.latLngToLayerPoint( /* interchange. this is a leaflet method that will tell d3 where to draw. -Note (A) We may have to do this every time */
           new L.LatLng(
-            geo[geoResolution][countries[0]].latitude,
-            geo[geoResolution][countries[0]].longitude + OFFSET
+            lat0,
+            long0 + OFFSET
           )
         ),
         map.latLngToLayerPoint( /* interchange. this is a leaflet method that will tell d3 where to draw. -Note (A) We may have to do this every time */
           new L.LatLng(
-            geo[geoResolution][countries[1]].latitude,
-            geo[geoResolution][countries[1]].longitude - 360 + OFFSET
+            lat1,
+            long1 - 360 + OFFSET
           )
         )
       ];
@@ -239,14 +193,14 @@
       const east = [
         map.latLngToLayerPoint( /* interchange. this is a leaflet method that will tell d3 where to draw. -Note (A) We may have to do this every time */
           new L.LatLng(
-            geo[geoResolution][countries[0]].latitude,
-            geo[geoResolution][countries[0]].longitude + OFFSET
+            lat0,
+            long0 + OFFSET
           )
         ),
         map.latLngToLayerPoint( /* interchange. this is a leaflet method that will tell d3 where to draw. -Note (A) We may have to do this every time */
           new L.LatLng(
-            geo[geoResolution][countries[1]].latitude,
-            geo[geoResolution][countries[1]].longitude + 360 + OFFSET
+            lat1,
+            long1 + 360 + OFFSET
           )
         )
       ];
@@ -272,12 +226,13 @@
   }) /* End OFFSET */
 
   // console.log("This is a transmission from mapHelpersLatLong.js: ", demesAndTransmissions)
-
-  demesAndTransmissions.minTransmissionDate = demesAndTransmissions.transmissions.map((x) => {
-    return nodes[x.data.demePairIndices[0]].attr.num_date;
-  }).reduce((prev, cur) => {
-    return cur < prev ? cur : prev;
-  });
+  if (demesAndTransmissions.transmissions.length) {
+    demesAndTransmissions.minTransmissionDate = demesAndTransmissions.transmissions.map((x) => {
+      return nodes[x.data.demePairIndices[0]].attr.num_date;
+    }).reduce((prev, cur) => {
+      return cur < prev ? cur : prev;
+    });
+  }
   return demesAndTransmissions;
 }
 
