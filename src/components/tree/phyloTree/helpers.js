/* eslint-disable no-param-reassign */

<<<<<<< HEAD
/** get a string to be used as the DOM element ID
 * Note that this cannot have any "special" characters
 */
export const getDomId = (type, strain) => {
  const name = typeof strain === "string" ? strain.replace(/[/_.;,~|[\]-]/g, '') : strain;
  return `${type}_${name}`;
};

/*
 * adds the total number of descendant leaves to each node in the tree
 * the functions works recursively.
 * @params:
 *   node -- root node of the tree.
=======
/**
 * computes a measure of the total number of leaves for each node in
 * the tree, weighting leaves differently if they are inView.
 * Note: function is recursive
 * @param {obj} node -- root node of the tree
 * @returns {undefined}
 * @sideEffects sets `node.leafCount` {number} for all nodes
>>>>>>> 71efbae6
 */
export const addLeafCount = (node) => {
  if (node.terminal && node.inView) {
    node.leafCount = 1;
  } else if (node.terminal && !node.inView) {
    node.leafCount = 0.15;
  } else {
    node.leafCount = 0;
    for (let i = 0; i < node.children.length; i++) {
      addLeafCount(node.children[i]);
      node.leafCount += node.children[i].leafCount;
    }
  }
};


/*
 * this function takes a call back and applies it recursively
 * to all child nodes, including internal nodes
 * @params:
 *   node -- node to whose children the function is to be applied
 *   func -- call back function to apply
 */
export const applyToChildren = (node, func) => {
  func(node);
  if (node.terminal || node.children === undefined) { // in case clade set by URL, terminal hasn't been set yet!
    return;
  }
  for (let i = 0; i < node.children.length; i++) {
    applyToChildren(node.children[i], func);
  }
};


/*
* given nodes, create the children and parent properties.
* modifies the nodes argument in place
*/
export const createChildrenAndParentsReturnNumTips = (nodes) => {
  let numTips = 0;
  nodes.forEach((d) => {
    d.parent = d.n.parent.shell;
    if (d.terminal) {
      d.yRange = [d.n.yvalue, d.n.yvalue];
      d.children = null;
      numTips++;
    } else {
      d.yRange = [d.n.children[0].yvalue, d.n.children[d.n.children.length - 1].yvalue];
      d.children = [];
      for (let i = 0; i < d.n.children.length; i++) {
        d.children.push(d.n.children[i].shell);
      }
    }
  });
  return numTips;
};

/** setYValuesRecursively
 */
export const setYValuesRecursively = (node, yCounter) => {
  if (node.children) {
    for (let i = node.children.length - 1; i >= 0; i--) {
      yCounter = setYValuesRecursively(node.children[i], yCounter);
    }
  } else {
    node.n.yvalue = ++yCounter;
    node.yRange = [yCounter, yCounter];
    return yCounter;
  }
  /* if here, then all children have yvalues, but we dont. */
  node.n.yvalue = node.children.reduce((acc, d) => acc + d.n.yvalue, 0) / node.children.length;
  node.yRange = [node.n.children[0].yvalue, node.n.children[node.n.children.length - 1].yvalue];
  return yCounter;
};

/** setYValues
 * given nodes, this fn sets node.yvalue for each node
 * Nodes are the phyloTree nodes (i.e. node.n is the redux node)
 * Nodes must have parent child links established (via createChildrenAndParents)
 * PhyloTree can subsequently use this information. Accessed by prototypes
 * rectangularLayout, radialLayout, createChildrenAndParents
 * side effects: node.n.yvalue (i.e. in the redux node) and node.yRange (i.e. in the phyloTree node)
 */
export const setYValues = (nodes) => setYValuesRecursively(nodes[0], 0);<|MERGE_RESOLUTION|>--- conflicted
+++ resolved
@@ -1,6 +1,5 @@
 /* eslint-disable no-param-reassign */
 
-<<<<<<< HEAD
 /** get a string to be used as the DOM element ID
  * Note that this cannot have any "special" characters
  */
@@ -9,12 +8,6 @@
   return `${type}_${name}`;
 };
 
-/*
- * adds the total number of descendant leaves to each node in the tree
- * the functions works recursively.
- * @params:
- *   node -- root node of the tree.
-=======
 /**
  * computes a measure of the total number of leaves for each node in
  * the tree, weighting leaves differently if they are inView.
@@ -22,7 +15,6 @@
  * @param {obj} node -- root node of the tree
  * @returns {undefined}
  * @sideEffects sets `node.leafCount` {number} for all nodes
->>>>>>> 71efbae6
  */
 export const addLeafCount = (node) => {
   if (node.terminal && node.inView) {
