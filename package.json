--- conflicted
+++ resolved
@@ -85,11 +85,6 @@
     "webpack-hot-middleware": "^2.4.1"
   },
   "dependencies": {
-<<<<<<< HEAD
-    "asar": "^0.13.0",
-    "babel-eslint": "^7.2.3",
-=======
->>>>>>> 8d297704
     "binomial": "^0.2.0",
     "color": "^0.7.3",
     "d3-array": "^1.2.0",
@@ -110,11 +105,8 @@
     "eslint-plugin-react": "^7.2.1",
     "express": "^4.13.3",
     "express-static-gzip": "^0.2.2",
-<<<<<<< HEAD
     "history": "^4.6.0",
     "leaflet-image": "^0.4.0",
-=======
->>>>>>> 8d297704
     "linspace": "^1.0.0",
     "lodash": "4.16.4",
     "moment": "^2.14.1",
