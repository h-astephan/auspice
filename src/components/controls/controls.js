import React from "react";
import { connect } from "react-redux";
import Flex from "../framework/flex";
import SelectLabel from "../framework/select-label";
import ColorBy from "./color-by";
import DateRangeInputs from "./date-range-inputs";
import ChooseBranchLabelling from "./choose-branch-labelling";
import ChooseLayout from "./choose-layout";
import ChooseDataset from "./choose-dataset";
import ChooseMetric from "./choose-metric";
import PanelLayout from "./panel-layout";
import GeoResolution from "./geo-resolution";
import MapAnimationControls from "./map-animation";
import { titleStyles } from "../../globalStyles";
import DataSource from "./data-source";
import PanelToggles from "./panel-toggles";
import SearchStrains from "./search";

const header = (text) => (
  <span style={titleStyles.small}>
    {text}
  </span>
);

@connect((state) => ({
  canTogglePanelLayout: state.controls.canTogglePanelLayout,
  panels: state.metadata.panels
}))
class Controls extends React.Component {
  getStyles() {
    return {};
  }
  render() {
    const mapAndTree = this.props.panels !== undefined && this.props.panels.indexOf("map") !== -1 && this.props.panels.indexOf("tree") !== -1;

    return (
      <Flex
        direction="column"
        justifyContent="flex-start"
        alignItems="flex-start"
        style={{
          height: "100%",
          overflowY: "scroll",
          padding: "0px 20px 20px 20px"
        }}
      >

        {header("Dataset")}
        <ChooseDataset/>

        {header("Date Range")}
        <DateRangeInputs/>

        {header("Color By")}
        <ColorBy/>

        {header("Tree Options")}

        <SelectLabel text="Layout"/>
        <ChooseLayout/>

        <SelectLabel text="Branch Length"/>
        <ChooseMetric/>

<<<<<<< HEAD
        <SelectLabel text="Search Strains"/>
        <SearchStrains/>
=======
        <SelectLabel text="Branch Labels"/>
        <ChooseBranchLabelling/>
>>>>>>> bb19ed8a

        {header("Map Options")}
        <SelectLabel text="Geographic resolution"/>
        <GeoResolution/>
        <MapAnimationControls/>

        <div/>
        {header("Panels To Display")}
        <PanelToggles/>
        {mapAndTree && this.props.canTogglePanelLayout ? (<PanelLayout/>) : null}

        <div/>
        {header("Data Source")}
        <DataSource/>

      </Flex>
    );
  }
}

export default Controls;<|MERGE_RESOLUTION|>--- conflicted
+++ resolved
@@ -62,13 +62,11 @@
         <SelectLabel text="Branch Length"/>
         <ChooseMetric/>
 
-<<<<<<< HEAD
+        <SelectLabel text="Branch Labels"/>
+        <ChooseBranchLabelling/>
+
         <SelectLabel text="Search Strains"/>
         <SearchStrains/>
-=======
-        <SelectLabel text="Branch Labels"/>
-        <ChooseBranchLabelling/>
->>>>>>> bb19ed8a
 
         {header("Map Options")}
         <SelectLabel text="Geographic resolution"/>
