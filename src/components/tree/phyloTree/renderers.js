import { event as d3event } from "d3-selection";
import { timerStart, timerEnd } from "../../../util/perf";

/**
 * @param {d3 selection} svg      -- the svg into which the tree is drawn
 * @param {string} layout         -- the layout to be used, e.g. "rect"
 * @param {string} distance       -- the property used as branch length, e.g. div or num_date
 * @param {object} parameters     -- an object that contains options that will be added to this.params
 * @param {object} callbacks      -- an object with call back function defining mouse behavior
 * @param {array} branchThickness -- array of branch thicknesses (same shape as tree nodes)
 * @param {array} visibility      -- array of "visible" or "hidden" (same shape as tree nodes)
 * @param {bool} drawConfidence   -- should confidence intervals be drawn?
 * @param {bool} vaccines         -- should vaccine crosses (and dotted lines if applicable) be drawn?
 * @param {array} branchStroke    -- branch stroke colour for each node (set onto each node)
 * @param {array} tipStroke       -- tip stroke colour for each node (set onto each node)
 * @param {array} tipFill         -- tip fill colour for each node (set onto each node)
 * @param {array|null} tipRadii   -- array of tip radius'
 * @return {null}
 */
export const render = function render(svg, layout, distance, parameters, callbacks, branchThickness, visibility, drawConfidence, vaccines, branchStroke, tipStroke, tipFill, tipRadii) {
  timerStart("phyloTree render()");
  this.svg = svg;
  this.params = Object.assign(this.params, parameters);
  this.callbacks = callbacks;
  this.vaccines = vaccines ? vaccines.map((d) => d.shell) : undefined;

  /* set x, y values & scale them to the screen */
  this.setDistance(distance);
  this.setLayout(layout);
  this.mapToScreen();

  /* set nodes stroke / fill */
  this.nodes.forEach((d, i) => {
    d.branchStroke = branchStroke[i];
    d.tipStroke = tipStroke[i];
    d.fill = tipFill[i];
    d.visibility = visibility[i];
    d["stroke-width"] = branchThickness[i];
    d.r = tipRadii ? tipRadii[i] : this.params.tipRadius;
  });

  /* draw functions */
  if (this.params.showGrid) this.addGrid();
  this.drawBranches();
  this.drawTips();
  if (this.params.branchLabelKey) this.drawBranchLabels(this.params.branchLabelKey);
  if (this.vaccines) this.drawVaccines();
  if (this.layout === "clock" && this.distance === "num_date") this.drawRegression();
  this.confidencesInSVG = false;
  if (drawConfidence) this.drawConfidence();

  this.timeLastRenderRequested = Date.now();
  timerEnd("phyloTree render()");
};

/**
 * adds crosses to the vaccines
 * @return {null}
 */
export const drawVaccines = function drawVaccines() {
  this.svg.append("g").selectAll(".vaccineCross")
    .data(this.vaccines)
    .enter()
    .append("path")
    .attr("class", "vaccineCross")
    .attr("d", (d) => d.vaccineCross)
    .style("stroke", "#333")
    .style("stroke-width", 2 * this.params.branchStrokeWidth)
    .style("fill", "none")
    .style("cursor", "pointer")
    .style("pointer-events", "auto")
<<<<<<< HEAD
    .on("mouseover", (d) => this.callbacks.onTipHover(d, d3event.pageX, d3event.pageY))
    .on("mouseout", (d) => this.callbacks.onTipLeave(d))
    .on("click", (d) => this.callbacks.onTipClick(d));
=======
    .on("mouseover", this.callbacks.onTipHover)
    .on("mouseout", this.callbacks.onTipLeave)
    .on("click", this.callbacks.onTipClick);
>>>>>>> 2cbe9dc6

  this.svg.append("g").selectAll('.vaccineDottedLine')
    .data(this.vaccines)
    .enter()
    .append("path")
    .attr("class", "vaccineDottedLine")
    .attr("d", (d) => d.vaccineLine)
    .style("stroke-dasharray", "5, 5")
    .style("stroke", "black")
    .style("stroke-width", this.params.branchStrokeWidth)
    .style("fill", "none")
    .style("pointer-events", "none");
};


/**
 * adds all the tip circles to the svg, they have class tip
 * @return {null}
 */
export const drawTips = function drawTips() {
  timerStart("drawTips");
  const params = this.params;
  this.svg.append("g").selectAll(".tip")
    .data(this.nodes.filter((d) => d.terminal))
    .enter()
    .append("circle")
    .attr("class", "tip")
    .attr("id", (d) => "tip_" + d.n.clade)
    .attr("cx", (d) => d.xTip)
    .attr("cy", (d) => d.yTip)
    .attr("r", (d) => d.r)
<<<<<<< HEAD
    .on("mouseover", (d) => this.callbacks.onTipHover(d, d3event.pageX, d3event.pageY))
    .on("mouseout", (d) => this.callbacks.onTipLeave(d))
    .on("click", (d) => this.callbacks.onTipClick(d))
=======
    .on("mouseover", this.callbacks.onTipHover)
    .on("mouseout", this.callbacks.onTipLeave)
    .on("click", this.callbacks.onTipClick)
>>>>>>> 2cbe9dc6
    .style("pointer-events", "auto")
    .style("visibility", (d) => d["visibility"])
    .style("fill", (d) => d.fill || params.tipFill)
    .style("stroke", (d) => d.tipStroke || params.tipStroke)
    .style("stroke-width", () => params.tipStrokeWidth) /* don't want branch thicknesses applied */
    .style("cursor", "pointer");
  timerEnd("drawTips");
};


/**
 * adds all branches to the svg, these are paths with class branch
 * @return {null}
 */
export const drawBranches = function drawBranches() {
  timerStart("drawBranches");
  const params = this.params;
  this.Tbranches = this.svg.append("g").selectAll('.branch')
    .data(this.nodes.filter((d) => !d.terminal))
    .enter()
    .append("path")
    .attr("class", "branch T")
    .attr("id", (d) => "branch_T_" + d.n.clade)
    .attr("d", (d) => d.branch[1])
    .style("stroke", (d) => d.branchStroke || params.branchStroke)
    .style("stroke-width", (d) => d['stroke-width'] || params.branchStrokeWidth)
    .style("fill", "none")
    .style("pointer-events", "auto");

  this.branches = this.svg.append("g").selectAll('.branch')
    .data(this.nodes)
    .enter()
    .append("path")
    .attr("class", "branch S")
    .attr("id", (d) => "branch_S_" + d.n.clade)
    .attr("d", (d) => d.branch[0])
    .style("stroke", (d) => d.branchStroke || params.branchStroke)
    .style("stroke-linecap", "round")
    .style("stroke-width", (d) => d['stroke-width'] || params.branchStrokeWidth)
    .style("fill", "none")
    .style("cursor", "pointer")
    .style("pointer-events", "auto")
<<<<<<< HEAD
    .on("mouseover", (d) => this.callbacks.onBranchHover(d, d3event.pageX, d3event.pageY))
    .on("mouseout", (d) => this.callbacks.onBranchLeave(d))
    .on("click", (d) => this.callbacks.onBranchClick(d));
=======
    .on("mouseover", this.callbacks.onBranchHover)
    .on("mouseout", this.callbacks.onBranchLeave)
    .on("click", this.callbacks.onBranchClick);
>>>>>>> 2cbe9dc6
  timerEnd("drawBranches");
};


/**
 * draws the regression line in the svg and adds a text with the rate estimate
 * @return {null}
 */
export const drawRegression = function drawRegression() {
  const leftY = this.yScale(this.regression.intercept + this.xScale.domain()[0] * this.regression.slope);
  const rightY = this.yScale(this.regression.intercept + this.xScale.domain()[1] * this.regression.slope);

  const path = "M " + this.xScale.range()[0].toString() + " " + leftY.toString() +
    " L " + this.xScale.range()[1].toString() + " " + rightY.toString();
  this.svg.append("path")
    .attr("d", path)
    .attr("class", "regression")
    .style("fill", "none")
    .style("visibility", "visible")
    .style("stroke", this.params.regressionStroke)
    .style("stroke-width", this.params.regressionWidth);
  this.svg.append("text")
    .text("rate estimate: " + this.regression.slope.toFixed(4) + ' / year')
    .attr("class", "regression")
    .attr("x", this.xScale.range()[1] / 2 - 75)
    .attr("y", this.yScale.range()[0] + 50)
    .style("fill", this.params.regressionStroke)
    .style("font-size", this.params.tickLabelSize + 8)
    .style("font-weight", 400)
    .style("font-family", this.params.fontFamily);
};

/*
 * add and remove elements from tree, initial render
 */
export const clearSVG = function clearSVG() {
  this.svg.selectAll("*").remove();
};<|MERGE_RESOLUTION|>--- conflicted
+++ resolved
@@ -1,4 +1,3 @@
-import { event as d3event } from "d3-selection";
 import { timerStart, timerEnd } from "../../../util/perf";
 
 /**
@@ -69,15 +68,9 @@
     .style("fill", "none")
     .style("cursor", "pointer")
     .style("pointer-events", "auto")
-<<<<<<< HEAD
-    .on("mouseover", (d) => this.callbacks.onTipHover(d, d3event.pageX, d3event.pageY))
-    .on("mouseout", (d) => this.callbacks.onTipLeave(d))
-    .on("click", (d) => this.callbacks.onTipClick(d));
-=======
     .on("mouseover", this.callbacks.onTipHover)
     .on("mouseout", this.callbacks.onTipLeave)
     .on("click", this.callbacks.onTipClick);
->>>>>>> 2cbe9dc6
 
   this.svg.append("g").selectAll('.vaccineDottedLine')
     .data(this.vaccines)
@@ -109,15 +102,9 @@
     .attr("cx", (d) => d.xTip)
     .attr("cy", (d) => d.yTip)
     .attr("r", (d) => d.r)
-<<<<<<< HEAD
-    .on("mouseover", (d) => this.callbacks.onTipHover(d, d3event.pageX, d3event.pageY))
-    .on("mouseout", (d) => this.callbacks.onTipLeave(d))
-    .on("click", (d) => this.callbacks.onTipClick(d))
-=======
     .on("mouseover", this.callbacks.onTipHover)
     .on("mouseout", this.callbacks.onTipLeave)
     .on("click", this.callbacks.onTipClick)
->>>>>>> 2cbe9dc6
     .style("pointer-events", "auto")
     .style("visibility", (d) => d["visibility"])
     .style("fill", (d) => d.fill || params.tipFill)
@@ -160,15 +147,9 @@
     .style("fill", "none")
     .style("cursor", "pointer")
     .style("pointer-events", "auto")
-<<<<<<< HEAD
-    .on("mouseover", (d) => this.callbacks.onBranchHover(d, d3event.pageX, d3event.pageY))
-    .on("mouseout", (d) => this.callbacks.onBranchLeave(d))
-    .on("click", (d) => this.callbacks.onBranchClick(d));
-=======
     .on("mouseover", this.callbacks.onBranchHover)
     .on("mouseout", this.callbacks.onBranchLeave)
     .on("click", this.callbacks.onBranchClick);
->>>>>>> 2cbe9dc6
   timerEnd("drawBranches");
 };
 
