---
title: "View Settings"
---

View settings refer to things such as how we display the tree (radal? root-to-tip?), what panels we display (map? tree? both?), what colouring we are using etcetera.
There are three ways these can be controlled:
1. The defaults are configured by the dataset creators (and stored as "display defaults" in the dataset JSON).
This allows 
2. Interacting with the visualisation (e.g. changing the color-by) modifies the view, and the URL is changed accordingly.
For instance, change [nextstrain.org/zika](https://nextstrain.org/zika) to have a color-by of author, and you'll see the URL silently update to [?c=author](https://nextstrain.org/zika?c=author).
If you reload the page or share this URL, then the color-by is set via this URL.
3. Narratives, in which the narrative author chooses different "views" for each page, are created by associating each page with a URL (see (2)) which defines a specific view into the data.

## Auspice (hardcoded) defaults

Auspice has some hardcoded defaults, largely for historical reasons.
Each of these can be overridden by the JSON `display_defaults`, and then the view can be further modified by the URL query (see below).

* Default phylogeny layout is rectangular.
* Default phylogeny distance measure is time, if available.
* Default geographic resolution is "country", if available.
* Default colouring is "country", if available.
* Default branch labelling is "clade", if available.

## Dataset (JSON) configurable defaults

These are exported as the (optional) property of the dataset JSON `meta.display_defaults` (see JSON schema [here](https://github.com/nextstrain/augur/blob/master/augur/data/schema-export-v2.json)).
The defaults (as set here) will be what are displayed when the page is loaded with no URL queries, but be aware that URL queries (see below) can modify how the view looks.
For instance, if you set `display_defaults.color_by` to `country`, but load the page with `?c=region` then the view will be coloured by region.

| Property            | Description     | Example |
| -------------       | -------------   | ------- |
| `color_by`          | Colouring             | "country" |
| `geo_resolution`    | Geographic resolution | "country" |
| `distance_measure`  | Phylogeny x-axis measure     | "div" or "num_date" |
| `map_triplicate`    | Should the map repeat, so that you can pan further in each direction? | Boolean |
| `layout`            | Tree layout        | "rect", "radial", "clock" or "unrooted |
| `branch_label`      | Which set of branch labels are to be displayed | "aa", "lineage" |

Furthermore, a JSON property `meta.panels` lists which panels auspice displays.
If this is not included, then auspice tries to display as many as possible.
See the [JSON schema](https://github.com/nextstrain/augur/blob/master/augur/data/schema-export-v2.json) for more details.

**See this in action:**

For instance, go to [nextstrain.org/flu/seasonal/h3n2/ha/2y](https://nextstrain.org/flu/seasonal/h3n2/ha/2y) and you'll see how the colouring is "Clade" -- this has been set via the `display_defaults` in the JSON.

## URL query options

URL queries are the part of the URL coming after the `?` character, and typically consist of `key=value` -- for instance [nextstrain.org/zika?c=author](https://nextstrain.org/zika?c=author) has a query with a key `c` and value `author`.
Multiple queries are separated by the `&` character.
All URL queries modify the view away from the default settings -- if you change back to a default then that URL query will dissapear.

| Key        | Description | Example(s)  |
| ---        | ----------- | --------------  |
| `c`        | Colouring to use | `c=author`, `c=region` |
| `r`        | Geographic resolution | `r=region` |
| `m`        | Phylogeny x-axis measure | `m=div` |
| `l`        | Phylogeny layout | `l=clock` |
| `dmin`     | Temporal range (minimum) | `dmin=2008-05-13` |
| `dmax`     | Temporal range (maximum) | `dmax=2010-05-13` |
| `f_<name>` | Data filter. Multiple values per key are `,` separated. | `f_region=Oceania` |
| `d`        | List of panels to display, `,` separated | `d=tree,map` |
| `p`        | Panel layout (buggy!) | `p=full`, `p=grid` |
| `gmin`     | Entropy panel zoom (minimum) bound | `gmin=1000` |
| `gmin`     | Entropy panel zoom (maximum) bound | `gmax=2000` |
| `animate`  | Animation settings | |
| `n`        | Narrative page number | `n=1` goes to the first page |
| `s`        | Selected strain | `s=1_0199_PF` |
<<<<<<< HEAD
| `branchLabel` | Branch labels to display | `branchLabel=aa` |
| `label`    | Labeled branch that tree is zoomed to | `label=clade:B3`, `label=lineage:relapse` |
| `clade`    | _DEPRECATED_ Labeled clade that tree is zoomed to | `clade=B3` should now become `label=clade:B3` |
=======
| `clade`    | Labeled clade that tree is zoomed to | `clade=B3` (numeric values are buggy) |
| `sidebar`  | Force the sidebar into a certain state | `sidebar=closed` or `sidebar=open` |
| `onlyPanels` | Do not display the footer / header. Useful for iframes. | `onlyPanels` |
>>>>>>> c5cbccdc


**See this in action:**

For instance, go to [nextstrain.org/flu/seasonal/h3n2/ha/2y?c=num_date&d=tree,map&m=div&r=region](https://nextstrain.org/flu/seasonal/h3n2/ha/2y?c=num_date&d=tree,map&m=div&p=grid&r=region) and you'll see how we've changed the coloring to a temporal scale (`c=num_date`), we're only showing the tree & map panels (`d=tree,map`), the tree x-axis is divergence (`m=div`) and the map resolution is region (`r=region`).<|MERGE_RESOLUTION|>--- conflicted
+++ resolved
@@ -67,16 +67,11 @@
 | `animate`  | Animation settings | |
 | `n`        | Narrative page number | `n=1` goes to the first page |
 | `s`        | Selected strain | `s=1_0199_PF` |
-<<<<<<< HEAD
 | `branchLabel` | Branch labels to display | `branchLabel=aa` |
 | `label`    | Labeled branch that tree is zoomed to | `label=clade:B3`, `label=lineage:relapse` |
 | `clade`    | _DEPRECATED_ Labeled clade that tree is zoomed to | `clade=B3` should now become `label=clade:B3` |
-=======
-| `clade`    | Labeled clade that tree is zoomed to | `clade=B3` (numeric values are buggy) |
 | `sidebar`  | Force the sidebar into a certain state | `sidebar=closed` or `sidebar=open` |
 | `onlyPanels` | Do not display the footer / header. Useful for iframes. | `onlyPanels` |
->>>>>>> c5cbccdc
-
 
 **See this in action:**
 
