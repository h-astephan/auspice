--- conflicted
+++ resolved
@@ -1,12 +1,9 @@
 import React from "react";
 import { connect } from "react-redux";
-<<<<<<< HEAD
-import leafletImage from "leaflet-image";
-=======
 import _min from "lodash/min";
 import _max from "lodash/max";
-import { select } from "d3-selection";
->>>>>>> 8d297704
+import { select } from "d3-selection"
+import leafletImage from "leaflet-image";;
 import Card from "../framework/card";
 import { numericToCalendar, calendarToNumeric } from "../../util/dateHelpers";
 import setupLeaflet from "../../util/leaflet";
@@ -162,11 +159,7 @@
       this.state.responsive &&
       !this.state.d3DOMNode
     ) {
-<<<<<<< HEAD
-      const d3DOMNode = d3.select("#map svg").attr("id", "d3DemesTransmissions");
-=======
-      const d3DOMNode = select("#map svg");
->>>>>>> 8d297704
+      const d3DOMNode = select("#map svg").attr("id", "d3DemesTransmissions");
       this.setState({d3DOMNode});
     }
   }
