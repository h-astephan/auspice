--- conflicted
+++ resolved
@@ -37,11 +37,7 @@
 `;
 
 const InputContainer = styled.div`
-<<<<<<< HEAD
-  width: 100%;
-=======
   width: ${controlsWidth-10}px; /* awesomplete includes 10px of padding & border */
->>>>>>> b82ee29b
   display: inline-block;
 `;
 
