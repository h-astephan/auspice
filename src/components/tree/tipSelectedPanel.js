--- conflicted
+++ resolved
@@ -2,13 +2,8 @@
 import { infoPanelStyles } from "../../globalStyles";
 import { enableDownloadModal } from "../../util/globals";
 import { prettyString, authorString } from "../../util/stringHelpers";
-<<<<<<< HEAD
 import { numericToCalendar } from "../../util/dateHelpers";
-
-=======
-import { floatDateToMoment } from "../../util/dateHelpers";
 import { getAuthor } from "../controls/downloadModal";
->>>>>>> b9ba9661
 const styles = {
   container: {
     position: "absolute",
