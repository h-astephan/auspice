--- conflicted
+++ resolved
@@ -1,24 +1,9 @@
 /*eslint-env browser*/
 import React from "react";
 import { connect } from "react-redux";
-<<<<<<< HEAD
-import {
-  populateMetadataStore,
-  populateTreeStore,
-  populateSequencesStore,
-  populateFrequenciesStore,
-  populateEntropyStore,
-  BROWSER_DIMENSIONS,
-} from "../actions";
-import { CHANGE_LAYOUT, CHANGE_DISTANCE_MEASURE, CHANGE_DATE_MIN,
-  CHANGE_DATE_MAX, CHANGE_ABSOLUTE_DATE_MIN, CHANGE_ABSOLUTE_DATE_MAX,
-  changeColorBy } from "../actions/controls";
-
-=======
 import { loadJSONs } from "../actions/loadData";
 import { BROWSER_DIMENSIONS, NEW_DATASET } from "../actions/types";
 import { restoreStateFromURL, turnURLtoDataPath } from "../util/urlHelpers"
->>>>>>> dbc85689
 import "whatwg-fetch"; // setup polyfill
 import Radium from "radium";
 import _ from "lodash";
@@ -127,203 +112,7 @@
         /* background needs docHeight because sidebar creates
         absolutely positioned container and blocks height 100% */
       }
-<<<<<<< HEAD
-    })
-  }
-
-  maybeFetchDataset() {
-    if (this.state.latestValidParams === this.state.location.pathname) {
-      return;
-    }
-
-    const parsedParams = parseParams(this.state.location.pathname);
-    const tmp_levels = Object.keys(parsedParams.dataset).map((d) => parsedParams.dataset[d]);
-    tmp_levels.sort((x, y) => x[0] > y[0]);
-    // make prefix for data files with fields joined by _ instead of / as in URL
-    const data_path = tmp_levels.map((d) => d[1]).join("_");
-    if (parsedParams.incomplete) {
-      this.setVirusPath(parsedParams.fullsplat);
-    }
-    if (parsedParams.valid && this.state.latestValidParams !== parsedParams.fullsplat) {
-      this.props.dispatch(populateMetadataStore(data_path));
-      this.props.dispatch(populateTreeStore(data_path));
-      this.props.dispatch(populateSequencesStore(data_path));
-      this.props.dispatch(populateFrequenciesStore(data_path));
-      this.props.dispatch(populateEntropyStore(data_path));
-      this.setState({latestValidParams: parsedParams.fullsplat});
-    }
-  }
-
-  /******************************************
-   * HANDLE QUERY PARAM CHANGES AND ASSOCIATED STATE UPDATES
-   *****************************************/
-  setVirusPath(newPath) {
-    const prefix = (newPath === "" || newPath[0] === "/") ? "" : "/";
-    const suffix = (newPath.length && newPath[newPath.length - 1] !== "/") ? "/?" : "?";
-    const url = prefix + newPath + suffix + queryString.stringify(this.state.location.query);
-    window.history.pushState({}, "", url);
-    this.changeRoute(newPath, this.state.location.query);
-  }
-
-  getTipColorAttribute(node, cScale) {
-    if (cScale.colorBy.slice(0,3) === "gt-" && cScale.genotype) {
-        return getGenotype(cScale.genotype[0][0],
-                                  cScale.genotype[0][1],
-                                  node, this.props.sequences.sequences);
-    } else {
-      return node.attr[cScale.colorBy];
-    };
-  }
-
-  /* color options are parameters for each colorBy value (country, region etc)
-  these parameters ideally come from the JSON, but there are defaults if necessary
-  */
-  getColorOptions() {
-    if (this.props.metadata.metadata && this.props.metadata.metadata.color_options) {
-      return this.props.metadata.metadata.color_options;
-    }
-    return globals.colorOptions;
-  }
-
-  createColorScale(colorBy) {
-    const cScale = getColorScale(colorBy,
-      this.props.tree,
-      this.props.sequences,
-      this.getColorOptions()
-    );
-    if (colorBy) {
-      let gts = null;
-      if (colorBy.slice(0,3) === "gt-" && this.props.sequences.geneLength) {
-        gts = parseGenotype(colorBy, this.props.sequences.geneLength);
-      }
-      cScale.genotype = gts;
-    }
-    return cScale;
-  }
-
-  parseFilterQuery(query) {
-    const tmp = query.split("-").map( (d) => d.split("."));
-    return {"fields": tmp.map( (d) => d[0] ), "filters": tmp.map( (d) => d[d.length-1].split(',') )};
-  }
-
-  nodeColor(cScale){
-    if (this.props.tree.nodes && cScale && cScale.colorBy){
-      const nodeColorAttr = this.props.tree.nodes.map((n) => this.getTipColorAttribute(n, cScale));
-      return nodeColorAttr.map((n) => cScale.scale(n));
-    } else {
-      return null;
-    }
-  }
-
-  tipVisibility(filters) {
-    let upperLimit = this.props.dateMax;
-    let lowerLimit = this.props.dateMin;
-
-    if (this.props.tree.nodes){
-      const filter_pairs = [];
-      if (this.props.metadata && this.props.metadata.metadata) {
-        for (const filter in this.props.metadata.metadata.controls) { // possible race condition with tree?
-          const tmp = this.parseFilterQuery(this.state.location.query[filter] || "");
-          for (let ii = 0; ii < tmp.filters.length; ii += 1) {
-            if (tmp.filters[ii] && tmp.fields[ii]){
-              filter_pairs.push([tmp.fields[ii], tmp.filters[ii]]);
-            }
-          }
-        }
-      }
-      if (upperLimit && lowerLimit) {
-        if (filter_pairs.length) {
-          return this.props.tree.nodes.map((d) => (d.attr.date >= lowerLimit
-            && d.attr.date < upperLimit
-            && filter_pairs.every((x) => x[1].indexOf(d.attr[x[0]])>-1))
-              ? "visible" : "hidden");
-        } else {
-          return this.props.tree.nodes.map((d) => (d.attr.date >= lowerLimit
-            && d.attr.date < upperLimit)
-              ? "visible" : "hidden");
-        }
-      }
-    } else {
-      return "visible";
-    }
-  }
-
-  // branch thickness is from clade frequencies
-  branchThickness() {
-    if (this.props.tree.nodes) {
-      const maxTipCount = this.props.tree.nodes[0].fullTipCount;
-      return this.props.tree.nodes.map((d) => {
-        return freqScale(d.fullTipCount/maxTipCount);
-      });
-    } else {
-      return 2.0;
-    }
-  }
-
-  changeRoute(pathname, query) {
-    pathname = pathname.replace("!/", ""); // needed to assist with S3 redirects
-    const prefix = (pathname === "" || pathname[0] === "/") ? "" : "/";
-    const suffix = (pathname.length && pathname[pathname.length - 1] !== "/") ? "/?" : "?";
-    const url = prefix + pathname + suffix + queryString.stringify(query);
-    window.history.pushState({}, "", url);
-    this.setState(Object.assign({location:{query, pathname}}));
-  }
-
-  currentFrequencies() {
-    let freq = "";
-    if (this.props.colorBy && this.props.colorBy.slice(0,3) === "gt-") {
-      const gt = this.props.colorBy.slice(3).split("_");
-      freq = "global_" + gt[0] + ":" + gt[1];
-    }
-    return freq;
-  }
-
-  /******************************************
-   * HOVER EVENTS
-   *****************************************/
-  determineLegendMatch(selectedLegendItem, node, legendBoundsMap, cScale) {
-    let bool;
-    const nodeAttr = this.getTipColorAttribute(node, cScale);
-    // equates a tip and a legend element
-    // exact match is required for categorical quantities such as genotypes, regions
-    // continuous variables need to fall into the interal (lower_bound[leg], leg]
-    if (legendBoundsMap) {
-      bool = (nodeAttr <= legendBoundsMap.upper_bound[selectedLegendItem]) &&
-             (nodeAttr > legendBoundsMap.lower_bound[selectedLegendItem]);
-    } else {
-      bool = nodeAttr === selectedLegendItem;
-    }
-    return bool;
-  }
-
-  tipRadii(cScale) {
-    const selItem = this.props.selectedLegendItem;
-    if (selItem && this.props.tree.nodes){
-      const legendMap = cScale.continuous
-                        ? cScale.legendBoundsMap : false;
-      return this.props.tree.nodes.map((d) =>
-        this.determineLegendMatch(selItem, d, legendMap, cScale) ? tipRadiusOnLegendMatch : tipRadius
-      );
-    } else if (this.props.tree.nodes) {
-      return this.props.tree.nodes.map((d) => tipRadius);
-    } else {
-      return null;
-    }
-  }
-
-  /******************************************
-   * SIDEBAR
-   *****************************************/
-
-  onSetSidebarOpen(open) {
-    this.setState({sidebarOpen: open});
-  }
-
-  mediaQueryChanged() {
-    this.setState({sidebarDocked: this.state.mql.matches});
-=======
     });
->>>>>>> dbc85689
   }
 
   render() {
@@ -353,33 +142,6 @@
           <Entropy
             sidebar={this.state.sidebarOpen || this.state.sidebarDocked}
           />
-<<<<<<< HEAD
-          <Title suffix={suffix}/>
-          <TreeView nodes={this.props.tree.nodes}
-            sidebar={this.state.sidebarOpen || this.state.sidebarDocked}
-            colorScale={colorScale}
-            nodeColor={this.nodeColor(colorScale)}
-            tipRadii={this.tipRadii(colorScale)}
-            tipVisibility={this.tipVisibility()}
-            branchThickness={this.branchThickness()}
-            datasetGuid={this.props.tree.datasetGuid}
-          />
-          <Map
-            sidebar={this.state.sidebarOpen || this.state.sidebarDocked}
-            colorScale={colorScale.scale}
-            nodes={this.props.tree.nodes}
-            justGotNewDatasetRenderNewMap={false}
-            datasetGuid={this.props.tree.datasetGuid}
-            />
-          <Frequencies genotype={this.currentFrequencies()}/>
-          <Entropy
-            sidebar={this.state.sidebarOpen || this.state.sidebarDocked}
-            changeRoute={this.changeRoute.bind(this)}
-            location={this.state.location}
-            router={this.props.router}
-          />
-=======
->>>>>>> dbc85689
         </Background>
       </Sidebar>
     );
