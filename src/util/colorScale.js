import scaleOrdinal from "d3-scale/src/ordinal";
import scaleLinear from "d3-scale/src/linear";
import { min, max, range as d3Range } from "d3-array";
import { rgb } from "d3-color";
import { interpolateHcl } from "d3-interpolate";
import { genericDomain, colors, genotypeColors, isValueValid, NODE_VISIBLE } from "./globals";
import { countTraitsAcrossTree } from "./treeCountingHelpers";
import { getExtraVals } from "./colorHelpers";
import { isColorByGenotype, decodeColorByGenotype } from "./getGenotype";
import { setGenotype, orderOfGenotypeAppearance } from "./setGenotype";
import { getTraitFromNode } from "./treeMiscHelpers";
import { sortedDomain } from "./sortedDomain";

export const unknownColor = "#AAAAAA";

/**
 * calculate the color scale.
 * @param {string} colorBy - provided trait to use as color
 * @param {object} controls
 * @param {object} tree
 * @param {object} treeToo
 * @param {object} metadata
 * @return {{scale: function, continuous: string, colorBy: string, version: int, legendValues: Array, legendBounds: Array|undefined, genotype: null|object}}
 */
export const calcColorScale = (colorBy, controls, tree, treeToo, metadata) => {
  try {
    if (colorBy === "none") {
      throw new Error("colorBy is 'none'. Falling back to a default, uninformative color scale.");
    }
    if (!tree.nodes) {
      throw new Error("calcColorScale called before tree is ready.");
    }
    const colorings = metadata.colorings;
    const treeTooNodes = treeToo ? treeToo.nodes : undefined;
    let continuous = false;
    let colorScale, legendValues, legendBounds;

    let genotype;
    if (isColorByGenotype(colorBy) && controls.geneLength) {
      genotype = decodeColorByGenotype(colorBy, controls.geneLength);
      setGenotype(tree.nodes, genotype.gene, genotype.positions, metadata.rootSequence); /* modifies nodes recursively */
    }

    if (genotype) {
      ({legendValues, colorScale} = createScaleForGenotype(tree.nodes, controls.mutType));
    } else if (colorings && colorings[colorBy]) {
      if (colorings[colorBy].scale) { /* scale set via JSON */
        ({continuous, legendValues, colorScale} =
          createScaleFromProvidedScaleMap(colorBy, colorings[colorBy].scale, tree.nodes, treeTooNodes));
      } else if (colorings[colorBy].type === "categorical") {
        legendValues = getDiscreteValuesFromTree(tree.nodes, treeTooNodes, colorBy);
        colorScale = createDiscreteScale(legendValues, "categorical");
      } else if (colorings[colorBy].type === "ordinal") {
        ({continuous, colorScale, legendValues, legendBounds} = createOrdinalScale(colorBy, tree.nodes, treeTooNodes));
      } else if (colorings[colorBy].type === "boolean") {
        legendValues = getDiscreteValuesFromTree(tree.nodes, treeTooNodes, colorBy);
        colorScale = booleanColorScale;
      } else if (colorings[colorBy].type === "continuous") {
        ({continuous, colorScale, legendBounds, legendValues} = createContinuousScale(colorBy, tree.nodes, treeTooNodes));
      } else {
        throw new Error(`ColorBy ${colorBy} invalid type -- ${colorings[colorBy].type}`);
      }
    } else {
      throw new Error('Error in logic for processing colorings');
    }
    return {
      scale: colorScale,
      continuous,
      colorBy,
      version: controls.colorScale === undefined ? 1 : controls.colorScale.version + 1,
      legendValues,
      legendBounds,
      genotype
    };
  } catch (err) {
    /* Catch all errors to avoid app crashes */
    console.error("Error creating color scales. Details:\n", err.message);
    return {
      scale: () => unknownColor,
      continuous: false,
      colorBy,
      version: controls.colorScale === undefined ? 1 : controls.colorScale.version + 1,
      legendValues: ["unknown"],
      legendBounds: createLegendBounds(["unknown"]),
      genotype: null
    };
  }
};

export function createScaleFromProvidedScaleMap(colorBy, providedScale, t1nodes, t2nodes) {
  // console.log(`calcColorScale: colorBy ${colorBy} provided us with a scale (list of [trait, hex])`);
  if (!Array.isArray(providedScale)) {
    throw new Error(`${colorBy} has defined a scale which wasn't an array`);
  }
  const colorMap = new Map(providedScale);
  let domain = providedScale.map((x) => x[0]);
  /* create shades of grey for values in the tree which weren't defined in the provided scale */
  const extraVals = getExtraVals(t1nodes, t2nodes, colorBy, domain);
  if (extraVals.length) { // we must add these to the domain + provide a color value
    domain = domain.concat(extraVals);
    const extraColors = createListOfColors(extraVals.length, [rgb(192, 192, 192), rgb(32, 32, 32)]);
    extraVals.forEach((val, idx) => {
      colorMap.set(val, extraColors[idx]);
    });
  }
  return {
    continuous: false, /* colorMaps can't (yet) be continuous */
    legendValues: domain,
    colorScale: (val) => (colorMap.get(val) || unknownColor)
  };
}

function createScaleForGenotype(t1nodes, mutType) {
  const legendValues = orderOfGenotypeAppearance(t1nodes, mutType);
  const trueValues = mutType === "nuc" ?
    legendValues.filter((x) => x !== "X" && x !== "-" && x !== "N" && x !== "") :
    legendValues.filter((x) => x !== "X" && x !== "-" && x !== "");
  const domain = [undefined, ...legendValues];
  const range = [unknownColor, ...genotypeColors.slice(0, trueValues.length)];
  // Bases are returned by orderOfGenotypeAppearance in order, unknowns at end
  if (legendValues.indexOf("-") !== -1) {
    range.push(rgb(217, 217, 217));
  }
  if (legendValues.indexOf("N") !== -1 && mutType === "nuc") {
    range.push(rgb(153, 153, 153));
  }
  if (legendValues.indexOf("X") !== -1) {
    range.push(rgb(102, 102, 102));
  }
  return {
    colorScale: scaleOrdinal().domain(domain).range(range),
    legendValues
  };
}

function createOrdinalScale(colorBy, t1nodes, t2nodes) {
  /* currently, ordinal scales are only implemented for those with integer values.
  TODO: we should be able to have non-numerical ordinal scales (e.g.
  `["small", "medium", "large"]`) however we currently cannot specify this ordering
  in the dataset JSON. Ordinal scales may also want to be used for numerical but
  non-integer values */
  let legendValues = getDiscreteValuesFromTree(t1nodes, t2nodes, colorBy);
  const allInteger = legendValues.every((x) => Number.isInteger(x));
  let continuous = false;
  let colorScale, legendBounds;

  if (allInteger) {
    const minMax = getMinMaxFromTree(t1nodes, t2nodes, colorBy);
    if (minMax[1]-minMax[0]<=colors.length) {
      legendValues = [];
      for (let i=minMax[0]; i<=minMax[1]; i++) legendValues.push(i);
      colorScale = createDiscreteScale(legendValues, "ordinal");
    } else {
      /* too many integers for the provided colours -- using continuous scale instead */
      /* TODO - when we refactor this code we can abstract into functions to stop code
      duplication, as this is identical to that of the continuous scale below */
      console.warn("Using a continous scale as there are too many values in the ordinal scale");
      continuous = true;
      const scale = scaleLinear().domain(genericDomain.map((d) => minMax[0] + d * (minMax[1] - minMax[0]))).range(colors[9]);
      colorScale = (val) => isValueValid(val) ? scale(val): unknownColor;
      const spread = minMax[1] - minMax[0];
      const dp = spread > 5 ? 2 : 3;
      legendValues = genericDomain.map((d) => parseFloat((minMax[0] + d*spread).toFixed(dp)));
      if (legendValues[0] === -0) legendValues[0] = 0; /* hack to avoid bugs */
      legendBounds = createLegendBounds(legendValues);
    }
  } else {
    console.warn("Using a categorical scale as currently ordinal scales must only contain integers");
    continuous = false;
    colorScale = createDiscreteScale(legendValues, "categorical");
  }
  return {continuous, colorScale, legendValues, legendBounds};
}

function createContinuousScale(colorBy, t1nodes, t2nodes) {
  // console.log("making a continuous color scale for ", colorBy);
  let minMax;
  switch (colorBy) {
    case "lbi":
      minMax = [0, 0.7];
      break;
    case "num_date":
      break; /* minMax not needed for num_date */
    default:
      minMax = getMinMaxFromTree(t1nodes, t2nodes, colorBy);
  }

  /* make the continuous scale */
  let domain, range;
  switch (colorBy) {
    case "num_date":
      /* we want the colorScale to "focus" on the tip dates, and be spaced according to sampling */
      let rootDate = getTraitFromNode(t1nodes[0], "num_date");
      let vals = t1nodes.filter((n) => !n.hasChildren)
        .map((n) => getTraitFromNode(n, "num_date"));
      if (t2nodes) {
        const treeTooRootDate = getTraitFromNode(t2nodes[0], "num_date");
        if (treeTooRootDate < rootDate) rootDate = treeTooRootDate;
        vals.concat(
          t2nodes.filter((n) => !n.hasChildren)
            .map((n) => getTraitFromNode(n, "num_date"))
        );
      }
      vals = vals.sort();
      domain = [rootDate];
      const n = 10;
      const spaceBetween = parseInt(vals.length / (n - 1), 10);
      for (let i = 0; i < (n-1); i++) domain.push(vals[spaceBetween*i]);
      domain.push(vals[vals.length-1]);
      domain = [...new Set(domain)]; /* filter to unique values only */
      range = colors[domain.length]; /* use the right number of colours */
      break;
    default:
      range = colors[9];
      domain = genericDomain.map((d) => minMax[0] + d * (minMax[1] - minMax[0]));
  }
  const scale = scaleLinear().domain(domain).range(range);

  /* construct the legend values & their respective bounds */
  let legendValues;
  switch (colorBy) {
    case "lbi":
      legendValues = [0, 0.1, 0.2, 0.3, 0.4, 0.5, 0.6, 0.7];
      break;
    case "num_date":
      legendValues = domain.slice(1);
      break;
    default:
      const spread = minMax[1] - minMax[0];
      const dp = spread > 5 ? 2 : 3;
      legendValues = genericDomain.map((d) => parseFloat((minMax[0] + d*spread).toFixed(dp)));
  }
  if (legendValues[0] === -0) legendValues[0] = 0; /* hack to avoid bugs */

  return {
    continuous: true,
    colorScale: (val) => isValueValid(val) ? scale(val) : unknownColor,
    legendBounds: createLegendBounds(legendValues),
    legendValues
  };
}


function getMinMaxFromTree(nodes, nodesToo, attr) {
  const arr = nodesToo ? nodes.concat(nodesToo) : nodes.slice();
  const vals = arr.map((n) => getTraitFromNode(n, attr))
    .filter((n) => n !== undefined)
    .filter((item, i, ar) => ar.indexOf(item) === i)
    .map((v) => +v); // coerce throw new Error(to numeric
  return [min(vals), max(vals)];
}

/* this creates a (ramped) list of colours
   this is necessary as ordinal scales can't interpololate colours.
   range: [a,b], the colours to go between */
function createListOfColors(n, range) {
  const scale = scaleLinear().domain([0, n])
    .interpolate(interpolateHcl)
    .range(range);
  return d3Range(0, n).map(scale);
}

function getDiscreteValuesFromTree(nodes, nodesToo, attr) {
  const stateCount = countTraitsAcrossTree(nodes, [attr], false, false)[attr];
  if (nodesToo) {
    const stateCountSecondTree = countTraitsAcrossTree(nodesToo, [attr], false, false)[attr];
    for (const state of stateCountSecondTree.keys()) {
      const currentCount = stateCount.get(state) || 0;
      stateCount.set(state, currentCount+1);
    }
  }
  const domain = sortedDomain(Array.from(stateCount.keys()).filter((x) => isValueValid(x)), attr, stateCount);
  return domain;
}

<<<<<<< HEAD
function createDiscreteScale(domain, type) {
=======
/**
 * Dynamically create legend values based on visibility for ordinal and categorical scale types.
 */
export const createVisibleLegendValues = ({colorBy, scaleType, legendValues, treeNodes, treeTooNodes, visibility, visibilityToo}) => {
  if (visibility) {
    // filter according to scaleType, e.g. continuous is different to categorical which is different to boolean
    // filtering will involve looping over reduxState.tree.nodes and comparing with reduxState.tree.visibility
    if (scaleType === "ordinal" || scaleType === "categorical") {
      let legendValuesObserved = treeNodes
        .filter((n, i) => (!n.hasChildren && visibility[i]===NODE_VISIBLE))
        .map((n) => getTraitFromNode(n, colorBy));

      // if the 2nd tree is enabled, compute visible legend values and merge the values.
      if (treeTooNodes && visibilityToo) {
        const legendValuesObservedToo = treeTooNodes
          .filter((n, i) => (!n.hasChildren && visibilityToo[i]===NODE_VISIBLE))
          .map((n) => getTraitFromNode(n, colorBy));
        legendValuesObserved = [...legendValuesObserved, ...legendValuesObservedToo];
      }
      legendValuesObserved = new Set(legendValuesObserved);
      const visibleLegendValues = legendValues.filter((v) => legendValuesObserved.has(v));
      return visibleLegendValues;
    }
  }

  return legendValues.slice();
};

const createDiscreteScale = (domain, type) => {
>>>>>>> bb62142d
  // note: colors[n] has n colors
  let colorList;
  if (type==="ordinal" || type==="categorical") {
    /* TODO: use different colours! */
    colorList = domain.length <= colors.length ?
      colors[domain.length].slice() :
      colors[colors.length - 1].slice();
  }
  const scale = scaleOrdinal().domain(domain).range(colorList);
  return (val) => ((val === undefined || domain.indexOf(val) === -1)) ? unknownColor : scale(val);
}

function booleanColorScale(val) {
  if (!isValueValid(val)) return unknownColor;
  if (["true", "1", "yes"].includes(String(val).toLowerCase())) return "#4C90C0";
  return "#CBB742";
}

function createLegendBounds(legendValues) {
  const valBetween = (x0, x1) => x0 + 0.5*(x1-x0);
  const len = legendValues.length;
  const legendBounds = {};
  legendBounds[legendValues[0]] = [0, valBetween(legendValues[0], legendValues[1])];
  for (let i = 1; i < len - 1; i++) {
    legendBounds[legendValues[i]] = [valBetween(legendValues[i-1], legendValues[i]), valBetween(legendValues[i], legendValues[i+1])];
  }
  legendBounds[legendValues[len-1]] = [valBetween(legendValues[len-2], legendValues[len-1]), 10000];
  return legendBounds;
<<<<<<< HEAD
}
=======
};

/**
 * calculate the color scale.
 * @param {string} colorBy - provided trait to use as color
 * @param {object} controls
 * @param {object} tree
 * @param {object} treeToo
 * @param {object} metadata
 * @return {{scale: function, continuous: string, colorBy: string, version: int, legendValues: Array, legendBounds: Array, genotype: null|object, scaleType: null|string, visibleLegendValues: Array}}
 */
export const calcColorScale = (colorBy, controls, tree, treeToo, metadata) => {
  if (colorBy === "none") {
    console.warn("ColorScale fallthrough for colorBy set to none");
    return {
      scale: () => unknownColor,
      continuous: false,
      colorBy: colorBy,
      version: controls.colorScale === undefined ? 1 : controls.colorScale.version + 1,
      legendValues: ["unknown"],
      legendBounds: createLegendBounds(["unknown"]),
      genotype: null,
      scaleType: null,
      visibleLegendValues: ["unknown"]
    };
  }

  let genotype;
  if (isColorByGenotype(colorBy) && controls.geneLength) {
    genotype = decodeColorByGenotype(colorBy, controls.geneLength);
    setGenotype(tree.nodes, genotype.gene, genotype.positions); /* modifies nodes recursively */
  }
  // const colorOptions = metadata.colorOptions;
  const colorings = metadata.colorings;
  const treeTooNodes = treeToo ? treeToo.nodes : undefined;
  const scaleType = genotype ? "categorical" : colorings[colorBy].type;

  let error = false;
  let continuous = false;
  let colorScale, legendValues, legendBounds;

  if (!tree.nodes) {
    console.error("calcColorScale called before tree is ready.");
    error = true;
  } else if (genotype) { /* G E N O T Y P E */
    legendValues = orderOfGenotypeAppearance(tree.nodes, controls.mutType);
    const trueValues = controls.mutType === "nuc" ? legendValues.filter((x) => x !== "X" && x !== "-" && x !== "N") :
      legendValues.filter((x) => x !== "X" && x !== "-");
    const domain = [undefined, ...legendValues];
    const range = [unknownColor, ...genotypeColors.slice(0, trueValues.length)];
    // Bases are returned by orderOfGenotypeAppearance in order, unknowns at end
    if (legendValues.indexOf("-") !== -1) {
      range.push(rgb(217, 217, 217));
    }
    if (legendValues.indexOf("N") !== -1 && controls.mutType === "nuc") {
      range.push(rgb(153, 153, 153));
    }
    if (legendValues.indexOf("X") !== -1) {
      range.push(rgb(102, 102, 102));
    }
    colorScale = scaleOrdinal()
          .domain(domain)
          .range(range);
  } else if (colorings && colorings[colorBy]) {
    let minMax;
    /* Is the scale set in the provided colorings object? */
    if (colorings[colorBy].scale) {
      // console.log(`calcColorScale: colorBy ${colorBy} provided us with a scale (list of [trait, hex])`);
      const scale = colorings[colorBy].scale;
      if (!Array.isArray(colorings[colorBy].scale)) {
        console.error(`${colorBy} has a scale which wasn't an array`);
        error = true;
      } else {
        continuous = false; /* colorMaps can't (yet) be continuous */
        let domain = scale.map((x) => x[0]);
        let range = scale.map((x) => x[1]);
        const extraVals = getExtraVals(tree.nodes, treeTooNodes, colorBy, domain);
        if (extraVals.length) { // we must add these to the domain + provide a value in the range
          domain = domain.concat(extraVals);
          range = range.concat(createListOfColors(extraVals.length, [rgb(192, 192, 192), rgb(32, 32, 32)]));
        }
        colorScale = scaleOrdinal()
          .domain(domain)
          .range(range);
        legendValues = domain;
      }
    } else if (scaleType === "categorical") {
      continuous = false;
      legendValues = getDiscreteValuesFromTree(tree.nodes, treeTooNodes, colorBy);
      colorScale = createDiscreteScale(legendValues, "categorical");
    } else if (scaleType === "ordinal") {
      /* currently, ordinal scales are only implemented for those with integer values.
      TODO: we should be able to have non-numerical ordinal scales (e.g.
      `["small", "medium", "large"]`) however we currently cannot specify this ordering
      in the dataset JSON. Ordinal scales may also want to be used for numerical but
      non-integer values */
      legendValues = getDiscreteValuesFromTree(tree.nodes, treeTooNodes, colorBy);
      const allInteger = legendValues.every((x) => Number.isInteger(x));

      if (allInteger) {
        minMax = getMinMaxFromTree(tree.nodes, treeTooNodes, colorBy);
        if (minMax[1]-minMax[0]<=colors.length) {
          continuous = false;
          legendValues = [];
          for (let i=minMax[0]; i<=minMax[1]; i++) legendValues.push(i);
          colorScale = createDiscreteScale(legendValues, "ordinal");
        } else {
          /* too many integers for the provided colours -- using continuous scale instead */
          /* TODO - when we refactor this code we can abstract into functions to stop code
          duplication, as this is identical to that of the continuous scale below */
          console.warn("Using a continous scale as there are too many values in the ordinal scale");
          continuous = true;
          const scale = scaleLinear().domain(genericDomain.map((d) => minMax[0] + d * (minMax[1] - minMax[0]))).range(colors[9]);
          colorScale = (val) => isValueValid(val) ? scale(val): unknownColor;
          const spread = minMax[1] - minMax[0];
          const dp = spread > 5 ? 2 : 3;
          legendValues = genericDomain.map((d) => parseFloat((minMax[0] + d*spread).toFixed(dp)));
          if (legendValues[0] === -0) legendValues[0] = 0; /* hack to avoid bugs */
          legendBounds = createLegendBounds(legendValues);
        }
      } else {
        console.warn("Using a categorical scale as currently ordinal scales must only contain integers");
        continuous = false;
        colorScale = createDiscreteScale(legendValues, "categorical");
      }
    } else if (scaleType === "boolean") {
      continuous = false;
      legendValues = getDiscreteValuesFromTree(tree.nodes, treeTooNodes, colorBy);
      colorScale = booleanColorScale;
    } else if (scaleType === "continuous") {
      // console.log("making a continuous color scale for ", colorBy);
      continuous = true;
      switch (colorBy) {
        case "lbi":
          minMax = [0, 0.7];
          break;
        case "num_date":
          break; /* minMax not needed for num_date */
        default:
          minMax = getMinMaxFromTree(tree.nodes, treeTooNodes, colorBy);
      }

      /* make the continuous scale */
      let domain, range;
      switch (colorBy) {
        case "num_date":
          /* we want the colorScale to "focus" on the tip dates, and be spaced according to sampling */
          let rootDate = getTraitFromNode(tree.nodes[0], "num_date");
          let vals = tree.nodes.filter((n) => !n.hasChildren)
            .map((n) => getTraitFromNode(n, "num_date"));
          if (treeTooNodes) {
            const treeTooRootDate = getTraitFromNode(treeTooNodes[0], "num_date");
            if (treeTooRootDate < rootDate) rootDate = treeTooRootDate;
            vals.concat(
              treeTooNodes.filter((n) => !n.hasChildren)
                .map((n) => getTraitFromNode(n, "num_date"))
            );
          }
          vals = vals.sort();
          domain = [rootDate];
          const n = 10;
          const spaceBetween = parseInt(vals.length / (n - 1), 10);
          for (let i = 0; i < (n-1); i++) domain.push(vals[spaceBetween*i]);
          domain.push(vals[vals.length-1]);
          domain = [...new Set(domain)]; /* filter to unique values only */
          range = colors[domain.length]; /* use the right number of colours */
          break;
        default:
          range = colors[9];
          domain = genericDomain.map((d) => minMax[0] + d * (minMax[1] - minMax[0]));
      }
      const scale = scaleLinear().domain(domain).range(range);
      colorScale = (val) => isValueValid(val) ? scale(val) : unknownColor;

      /* construct the legend values & their respective bounds */
      switch (colorBy) {
        case "lbi":
          legendValues = [0, 0.1, 0.2, 0.3, 0.4, 0.5, 0.6, 0.7];
          break;
        case "num_date":
          legendValues = domain.slice(1);
          break;
        default:
          const spread = minMax[1] - minMax[0];
          const dp = spread > 5 ? 2 : 3;
          legendValues = genericDomain.map((d) => parseFloat((minMax[0] + d*spread).toFixed(dp)));
      }
      if (legendValues[0] === -0) legendValues[0] = 0; /* hack to avoid bugs */
      legendBounds = createLegendBounds(legendValues);
    } else {
      console.error("ColorBy", colorBy, "invalid type --", scaleType);
      error = true;
    }
  } else {
    error = true;
  }

  if (error) {
    console.error("ColorScale fallthrough for ", colorBy);
    continuous = false;
    legendValues = [undefined];
    colorScale = () => unknownColor;
  }

  const visibleLegendValues = createVisibleLegendValues({
    colorBy,
    scaleType,
    legendValues,
    treeNodes: tree.nodes,
    treeTooNodes,
    visibility: tree.visibility,
    visibilityToo: treeToo ? treeToo.visibility : undefined
  });

  return {
    scale: colorScale,
    continuous: continuous,
    colorBy: colorBy,
    version: controls.colorScale === undefined ? 1 : controls.colorScale.version + 1,
    legendValues,
    legendBounds,
    genotype: genotype,
    scaleType: scaleType,
    visibleLegendValues: visibleLegendValues
  };
};
>>>>>>> bb62142d
<|MERGE_RESOLUTION|>--- conflicted
+++ resolved
@@ -20,7 +20,7 @@
  * @param {object} tree
  * @param {object} treeToo
  * @param {object} metadata
- * @return {{scale: function, continuous: string, colorBy: string, version: int, legendValues: Array, legendBounds: Array|undefined, genotype: null|object}}
+ * @return {{scale: function, continuous: string, colorBy: string, version: int, legendValues: Array, legendBounds: Array|undefined, genotype: null|object, scaleType: null|string, visibleLegendValues: Array}}
  */
 export const calcColorScale = (colorBy, controls, tree, treeToo, metadata) => {
   try {
@@ -40,6 +40,7 @@
       genotype = decodeColorByGenotype(colorBy, controls.geneLength);
       setGenotype(tree.nodes, genotype.gene, genotype.positions, metadata.rootSequence); /* modifies nodes recursively */
     }
+    const scaleType = genotype ? "categorical" : colorings[colorBy].type;
 
     if (genotype) {
       ({legendValues, colorScale} = createScaleForGenotype(tree.nodes, controls.mutType));
@@ -47,22 +48,33 @@
       if (colorings[colorBy].scale) { /* scale set via JSON */
         ({continuous, legendValues, colorScale} =
           createScaleFromProvidedScaleMap(colorBy, colorings[colorBy].scale, tree.nodes, treeTooNodes));
-      } else if (colorings[colorBy].type === "categorical") {
+      } else if (scaleType === "categorical") {
         legendValues = getDiscreteValuesFromTree(tree.nodes, treeTooNodes, colorBy);
         colorScale = createDiscreteScale(legendValues, "categorical");
-      } else if (colorings[colorBy].type === "ordinal") {
+      } else if (scaleType === "ordinal") {
         ({continuous, colorScale, legendValues, legendBounds} = createOrdinalScale(colorBy, tree.nodes, treeTooNodes));
-      } else if (colorings[colorBy].type === "boolean") {
+      } else if (scaleType === "boolean") {
         legendValues = getDiscreteValuesFromTree(tree.nodes, treeTooNodes, colorBy);
         colorScale = booleanColorScale;
-      } else if (colorings[colorBy].type === "continuous") {
+      } else if (scaleType === "continuous") {
         ({continuous, colorScale, legendBounds, legendValues} = createContinuousScale(colorBy, tree.nodes, treeTooNodes));
       } else {
-        throw new Error(`ColorBy ${colorBy} invalid type -- ${colorings[colorBy].type}`);
+        throw new Error(`ColorBy ${colorBy} invalid type -- ${scaleType}`);
       }
     } else {
       throw new Error('Error in logic for processing colorings');
     }
+
+    const visibleLegendValues = createVisibleLegendValues({
+      colorBy,
+      scaleType,
+      legendValues,
+      treeNodes: tree.nodes,
+      treeTooNodes,
+      visibility: tree.visibility,
+      visibilityToo: treeToo ? treeToo.visibility : undefined
+    });
+
     return {
       scale: colorScale,
       continuous,
@@ -70,7 +82,9 @@
       version: controls.colorScale === undefined ? 1 : controls.colorScale.version + 1,
       legendValues,
       legendBounds,
-      genotype
+      genotype,
+      scaleType: scaleType,
+      visibleLegendValues: visibleLegendValues
     };
   } catch (err) {
     /* Catch all errors to avoid app crashes */
@@ -82,7 +96,9 @@
       version: controls.colorScale === undefined ? 1 : controls.colorScale.version + 1,
       legendValues: ["unknown"],
       legendBounds: createLegendBounds(["unknown"]),
-      genotype: null
+      genotype: null,
+      scaleType: null,
+      visibleLegendValues: ["unknown"]
     };
   }
 };
@@ -273,13 +289,10 @@
   return domain;
 }
 
-<<<<<<< HEAD
-function createDiscreteScale(domain, type) {
-=======
 /**
  * Dynamically create legend values based on visibility for ordinal and categorical scale types.
  */
-export const createVisibleLegendValues = ({colorBy, scaleType, legendValues, treeNodes, treeTooNodes, visibility, visibilityToo}) => {
+export function createVisibleLegendValues({colorBy, scaleType, legendValues, treeNodes, treeTooNodes, visibility, visibilityToo}) {
   if (visibility) {
     // filter according to scaleType, e.g. continuous is different to categorical which is different to boolean
     // filtering will involve looping over reduxState.tree.nodes and comparing with reduxState.tree.visibility
@@ -300,12 +313,10 @@
       return visibleLegendValues;
     }
   }
-
   return legendValues.slice();
-};
-
-const createDiscreteScale = (domain, type) => {
->>>>>>> bb62142d
+}
+
+function createDiscreteScale(domain, type) {
   // note: colors[n] has n colors
   let colorList;
   if (type==="ordinal" || type==="categorical") {
@@ -334,233 +345,4 @@
   }
   legendBounds[legendValues[len-1]] = [valBetween(legendValues[len-2], legendValues[len-1]), 10000];
   return legendBounds;
-<<<<<<< HEAD
-}
-=======
-};
-
-/**
- * calculate the color scale.
- * @param {string} colorBy - provided trait to use as color
- * @param {object} controls
- * @param {object} tree
- * @param {object} treeToo
- * @param {object} metadata
- * @return {{scale: function, continuous: string, colorBy: string, version: int, legendValues: Array, legendBounds: Array, genotype: null|object, scaleType: null|string, visibleLegendValues: Array}}
- */
-export const calcColorScale = (colorBy, controls, tree, treeToo, metadata) => {
-  if (colorBy === "none") {
-    console.warn("ColorScale fallthrough for colorBy set to none");
-    return {
-      scale: () => unknownColor,
-      continuous: false,
-      colorBy: colorBy,
-      version: controls.colorScale === undefined ? 1 : controls.colorScale.version + 1,
-      legendValues: ["unknown"],
-      legendBounds: createLegendBounds(["unknown"]),
-      genotype: null,
-      scaleType: null,
-      visibleLegendValues: ["unknown"]
-    };
-  }
-
-  let genotype;
-  if (isColorByGenotype(colorBy) && controls.geneLength) {
-    genotype = decodeColorByGenotype(colorBy, controls.geneLength);
-    setGenotype(tree.nodes, genotype.gene, genotype.positions); /* modifies nodes recursively */
-  }
-  // const colorOptions = metadata.colorOptions;
-  const colorings = metadata.colorings;
-  const treeTooNodes = treeToo ? treeToo.nodes : undefined;
-  const scaleType = genotype ? "categorical" : colorings[colorBy].type;
-
-  let error = false;
-  let continuous = false;
-  let colorScale, legendValues, legendBounds;
-
-  if (!tree.nodes) {
-    console.error("calcColorScale called before tree is ready.");
-    error = true;
-  } else if (genotype) { /* G E N O T Y P E */
-    legendValues = orderOfGenotypeAppearance(tree.nodes, controls.mutType);
-    const trueValues = controls.mutType === "nuc" ? legendValues.filter((x) => x !== "X" && x !== "-" && x !== "N") :
-      legendValues.filter((x) => x !== "X" && x !== "-");
-    const domain = [undefined, ...legendValues];
-    const range = [unknownColor, ...genotypeColors.slice(0, trueValues.length)];
-    // Bases are returned by orderOfGenotypeAppearance in order, unknowns at end
-    if (legendValues.indexOf("-") !== -1) {
-      range.push(rgb(217, 217, 217));
-    }
-    if (legendValues.indexOf("N") !== -1 && controls.mutType === "nuc") {
-      range.push(rgb(153, 153, 153));
-    }
-    if (legendValues.indexOf("X") !== -1) {
-      range.push(rgb(102, 102, 102));
-    }
-    colorScale = scaleOrdinal()
-          .domain(domain)
-          .range(range);
-  } else if (colorings && colorings[colorBy]) {
-    let minMax;
-    /* Is the scale set in the provided colorings object? */
-    if (colorings[colorBy].scale) {
-      // console.log(`calcColorScale: colorBy ${colorBy} provided us with a scale (list of [trait, hex])`);
-      const scale = colorings[colorBy].scale;
-      if (!Array.isArray(colorings[colorBy].scale)) {
-        console.error(`${colorBy} has a scale which wasn't an array`);
-        error = true;
-      } else {
-        continuous = false; /* colorMaps can't (yet) be continuous */
-        let domain = scale.map((x) => x[0]);
-        let range = scale.map((x) => x[1]);
-        const extraVals = getExtraVals(tree.nodes, treeTooNodes, colorBy, domain);
-        if (extraVals.length) { // we must add these to the domain + provide a value in the range
-          domain = domain.concat(extraVals);
-          range = range.concat(createListOfColors(extraVals.length, [rgb(192, 192, 192), rgb(32, 32, 32)]));
-        }
-        colorScale = scaleOrdinal()
-          .domain(domain)
-          .range(range);
-        legendValues = domain;
-      }
-    } else if (scaleType === "categorical") {
-      continuous = false;
-      legendValues = getDiscreteValuesFromTree(tree.nodes, treeTooNodes, colorBy);
-      colorScale = createDiscreteScale(legendValues, "categorical");
-    } else if (scaleType === "ordinal") {
-      /* currently, ordinal scales are only implemented for those with integer values.
-      TODO: we should be able to have non-numerical ordinal scales (e.g.
-      `["small", "medium", "large"]`) however we currently cannot specify this ordering
-      in the dataset JSON. Ordinal scales may also want to be used for numerical but
-      non-integer values */
-      legendValues = getDiscreteValuesFromTree(tree.nodes, treeTooNodes, colorBy);
-      const allInteger = legendValues.every((x) => Number.isInteger(x));
-
-      if (allInteger) {
-        minMax = getMinMaxFromTree(tree.nodes, treeTooNodes, colorBy);
-        if (minMax[1]-minMax[0]<=colors.length) {
-          continuous = false;
-          legendValues = [];
-          for (let i=minMax[0]; i<=minMax[1]; i++) legendValues.push(i);
-          colorScale = createDiscreteScale(legendValues, "ordinal");
-        } else {
-          /* too many integers for the provided colours -- using continuous scale instead */
-          /* TODO - when we refactor this code we can abstract into functions to stop code
-          duplication, as this is identical to that of the continuous scale below */
-          console.warn("Using a continous scale as there are too many values in the ordinal scale");
-          continuous = true;
-          const scale = scaleLinear().domain(genericDomain.map((d) => minMax[0] + d * (minMax[1] - minMax[0]))).range(colors[9]);
-          colorScale = (val) => isValueValid(val) ? scale(val): unknownColor;
-          const spread = minMax[1] - minMax[0];
-          const dp = spread > 5 ? 2 : 3;
-          legendValues = genericDomain.map((d) => parseFloat((minMax[0] + d*spread).toFixed(dp)));
-          if (legendValues[0] === -0) legendValues[0] = 0; /* hack to avoid bugs */
-          legendBounds = createLegendBounds(legendValues);
-        }
-      } else {
-        console.warn("Using a categorical scale as currently ordinal scales must only contain integers");
-        continuous = false;
-        colorScale = createDiscreteScale(legendValues, "categorical");
-      }
-    } else if (scaleType === "boolean") {
-      continuous = false;
-      legendValues = getDiscreteValuesFromTree(tree.nodes, treeTooNodes, colorBy);
-      colorScale = booleanColorScale;
-    } else if (scaleType === "continuous") {
-      // console.log("making a continuous color scale for ", colorBy);
-      continuous = true;
-      switch (colorBy) {
-        case "lbi":
-          minMax = [0, 0.7];
-          break;
-        case "num_date":
-          break; /* minMax not needed for num_date */
-        default:
-          minMax = getMinMaxFromTree(tree.nodes, treeTooNodes, colorBy);
-      }
-
-      /* make the continuous scale */
-      let domain, range;
-      switch (colorBy) {
-        case "num_date":
-          /* we want the colorScale to "focus" on the tip dates, and be spaced according to sampling */
-          let rootDate = getTraitFromNode(tree.nodes[0], "num_date");
-          let vals = tree.nodes.filter((n) => !n.hasChildren)
-            .map((n) => getTraitFromNode(n, "num_date"));
-          if (treeTooNodes) {
-            const treeTooRootDate = getTraitFromNode(treeTooNodes[0], "num_date");
-            if (treeTooRootDate < rootDate) rootDate = treeTooRootDate;
-            vals.concat(
-              treeTooNodes.filter((n) => !n.hasChildren)
-                .map((n) => getTraitFromNode(n, "num_date"))
-            );
-          }
-          vals = vals.sort();
-          domain = [rootDate];
-          const n = 10;
-          const spaceBetween = parseInt(vals.length / (n - 1), 10);
-          for (let i = 0; i < (n-1); i++) domain.push(vals[spaceBetween*i]);
-          domain.push(vals[vals.length-1]);
-          domain = [...new Set(domain)]; /* filter to unique values only */
-          range = colors[domain.length]; /* use the right number of colours */
-          break;
-        default:
-          range = colors[9];
-          domain = genericDomain.map((d) => minMax[0] + d * (minMax[1] - minMax[0]));
-      }
-      const scale = scaleLinear().domain(domain).range(range);
-      colorScale = (val) => isValueValid(val) ? scale(val) : unknownColor;
-
-      /* construct the legend values & their respective bounds */
-      switch (colorBy) {
-        case "lbi":
-          legendValues = [0, 0.1, 0.2, 0.3, 0.4, 0.5, 0.6, 0.7];
-          break;
-        case "num_date":
-          legendValues = domain.slice(1);
-          break;
-        default:
-          const spread = minMax[1] - minMax[0];
-          const dp = spread > 5 ? 2 : 3;
-          legendValues = genericDomain.map((d) => parseFloat((minMax[0] + d*spread).toFixed(dp)));
-      }
-      if (legendValues[0] === -0) legendValues[0] = 0; /* hack to avoid bugs */
-      legendBounds = createLegendBounds(legendValues);
-    } else {
-      console.error("ColorBy", colorBy, "invalid type --", scaleType);
-      error = true;
-    }
-  } else {
-    error = true;
-  }
-
-  if (error) {
-    console.error("ColorScale fallthrough for ", colorBy);
-    continuous = false;
-    legendValues = [undefined];
-    colorScale = () => unknownColor;
-  }
-
-  const visibleLegendValues = createVisibleLegendValues({
-    colorBy,
-    scaleType,
-    legendValues,
-    treeNodes: tree.nodes,
-    treeTooNodes,
-    visibility: tree.visibility,
-    visibilityToo: treeToo ? treeToo.visibility : undefined
-  });
-
-  return {
-    scale: colorScale,
-    continuous: continuous,
-    colorBy: colorBy,
-    version: controls.colorScale === undefined ? 1 : controls.colorScale.version + 1,
-    legendValues,
-    legendBounds,
-    genotype: genotype,
-    scaleType: scaleType,
-    visibleLegendValues: visibleLegendValues
-  };
-};
->>>>>>> bb62142d
+}