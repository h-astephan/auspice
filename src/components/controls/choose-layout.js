import React from "react";
import RectangularTreeLayout from "../framework/svg-tree-layout-rectangular";
import RadialTreeLayout from "../framework/svg-tree-layout-radial";
import UnrootedTreeLayout from "../framework/svg-tree-layout-unrooted";
import ClockTreeLayout from "../framework/svg-tree-layout-clock";
import {materialButton, materialButtonSelected, medGrey} from "../../globalStyles";
import { connect } from "react-redux";
import { CHANGE_LAYOUT } from "../../actions/types";
import { modifyURLquery } from "../../util/urlHelpers";

@connect((state) => {
  return {
    layout: state.controls.layout
  };
})
class ChooseLayout extends React.Component {
  static contextTypes = {
    router: React.PropTypes.object.isRequired
  }
  getStyles() {
    return {
      container: {
        marginBottom: 10
      },
      title: {
        margin: 5,
        position: "relative",
        top: -1
      }
    };
  }

  render() {
<<<<<<< HEAD
   const styles = this.getStyles();
   return (
     <div style={styles.container}>
       <button
         key={1}
         style={materialButton}
         onClick={() => {
           this.props.dispatch({ type: CHANGE_LAYOUT, data: "rect" });
           modifyURLquery(this.context.router, {l: "rect"}, true);
         }}>
         <RectangularTreeLayout width={25} stroke="rgb(130,130,130)"/>
         <span style={styles.title}> {"rectangular"} </span>
       </button>
       <button
         key={2}
         style={materialButton}
         onClick={() => {
           this.props.dispatch({ type: CHANGE_LAYOUT, data: "radial" });
           modifyURLquery(this.context.router, {l: "radial"}, true);
         }}>
         <RadialTreeLayout width={25} stroke="rgb(130,130,130)"/>
         <span style={styles.title}> {"radial"} </span>
       </button>
       <button
         key={3}
         style={materialButton}
         onClick={() => {
           this.props.dispatch({ type: CHANGE_LAYOUT, data: "unrooted" });
           modifyURLquery(this.context.router, {l: "unrooted"}, true);
         }}>
         <UnrootedTreeLayout width={25} stroke="rgb(130,130,130)"/>
         <span style={styles.title}> {"unrooted"} </span>
       </button>
       <button
         key={4}
         style={materialButton}
         onClick={() => {
           this.props.dispatch({ type: CHANGE_LAYOUT, data: "clock" });
           modifyURLquery(this.context.router, {l: "clock"}, true);
         }}>
         <ClockTreeLayout width={25} stroke="rgb(130,130,130)"/>
         <span style={styles.title}> {"clock"} </span>
       </button>
     </div>
   );
 }
=======
    const styles = this.getStyles();
    const selected = this.props.layout;
    return (
      <div style={styles.container}>
        <div style={{margin: 5}}>
          <RectangularTreeLayout width={25} stroke={medGrey}/>
          <button
            key={1}
            style={selected === "rect" ? materialButtonSelected : materialButton}
            onClick={() => {
              this.props.dispatch({ type: CHANGE_LAYOUT, data: "rect" });
              this.setLayoutQueryParam("rect");
            }}>
          <span style={styles.title}> {"rectangular"} </span>
          </button>
        </div>
        <div style={{margin: 5}}>
          <RadialTreeLayout width={25} stroke={medGrey}/>
          <button
            key={2}
            style={selected === "radial" ? materialButtonSelected : materialButton}
            onClick={() => {
              this.props.dispatch({ type: CHANGE_LAYOUT, data: "radial" });
              this.setLayoutQueryParam("radial");
            }}>
            <span style={styles.title}> {"radial"} </span>
          </button>
        </div>
        <div style={{margin: 5}}>
          <UnrootedTreeLayout width={25} stroke={medGrey}/>
          <button
            key={3}
            style={selected === "unrooted" ? materialButtonSelected : materialButton}
            onClick={() => {
              this.props.dispatch({ type: CHANGE_LAYOUT, data: "unrooted" });
              this.setLayoutQueryParam("unrooted");
            }}>
            <span style={styles.title}> {"unrooted"} </span>
          </button>
        </div>
        <div style={{margin: 5}}>
          <ClockTreeLayout width={25} stroke={medGrey}/>
          <button
            key={4}
            style={selected === "clock" ? materialButtonSelected : materialButton}
            onClick={() => {
              this.props.dispatch({ type: CHANGE_LAYOUT, data: "clock" });
              this.setLayoutQueryParam("clock");
            }}>
            <span style={styles.title}> {"clock"} </span>
          </button>
        </div>
      </div>
    );
  }

>>>>>>> 0b1f2c90
}

export default ChooseLayout;<|MERGE_RESOLUTION|>--- conflicted
+++ resolved
@@ -31,111 +31,63 @@
   }
 
   render() {
-<<<<<<< HEAD
    const styles = this.getStyles();
+   const selected = this.props.layout;
    return (
      <div style={styles.container}>
+       <div style={{margin: 5}}>
+       <RectangularTreeLayout width={25} stroke={medGrey}/>
        <button
          key={1}
-         style={materialButton}
+         style={selected === "rect" ? materialButtonSelected : materialButton}
          onClick={() => {
            this.props.dispatch({ type: CHANGE_LAYOUT, data: "rect" });
            modifyURLquery(this.context.router, {l: "rect"}, true);
          }}>
-         <RectangularTreeLayout width={25} stroke="rgb(130,130,130)"/>
          <span style={styles.title}> {"rectangular"} </span>
        </button>
+       </div>
+       <div style={{margin: 5}}>
+       <RadialTreeLayout width={25} stroke={medGrey}/>
        <button
          key={2}
-         style={materialButton}
+         style={selected === "radial" ? materialButtonSelected : materialButton}
          onClick={() => {
            this.props.dispatch({ type: CHANGE_LAYOUT, data: "radial" });
            modifyURLquery(this.context.router, {l: "radial"}, true);
          }}>
-         <RadialTreeLayout width={25} stroke="rgb(130,130,130)"/>
          <span style={styles.title}> {"radial"} </span>
        </button>
+       </div>
+       <div style={{margin: 5}}>
+       <UnrootedTreeLayout width={25} stroke={medGrey}/>
        <button
          key={3}
-         style={materialButton}
+         style={selected === "unrooted" ? materialButtonSelected : materialButton}
          onClick={() => {
            this.props.dispatch({ type: CHANGE_LAYOUT, data: "unrooted" });
            modifyURLquery(this.context.router, {l: "unrooted"}, true);
          }}>
-         <UnrootedTreeLayout width={25} stroke="rgb(130,130,130)"/>
          <span style={styles.title}> {"unrooted"} </span>
        </button>
+       </div>
+       <div style={{margin: 5}}>
+       <ClockTreeLayout width={25} stroke={medGrey}/>
        <button
          key={4}
-         style={materialButton}
+         style={selected === "clock" ? materialButtonSelected : materialButton}
          onClick={() => {
            this.props.dispatch({ type: CHANGE_LAYOUT, data: "clock" });
            modifyURLquery(this.context.router, {l: "clock"}, true);
          }}>
-         <ClockTreeLayout width={25} stroke="rgb(130,130,130)"/>
          <span style={styles.title}> {"clock"} </span>
        </button>
+       </div>
      </div>
    );
  }
-=======
-    const styles = this.getStyles();
-    const selected = this.props.layout;
-    return (
-      <div style={styles.container}>
-        <div style={{margin: 5}}>
-          <RectangularTreeLayout width={25} stroke={medGrey}/>
-          <button
-            key={1}
-            style={selected === "rect" ? materialButtonSelected : materialButton}
-            onClick={() => {
-              this.props.dispatch({ type: CHANGE_LAYOUT, data: "rect" });
-              this.setLayoutQueryParam("rect");
-            }}>
-          <span style={styles.title}> {"rectangular"} </span>
-          </button>
-        </div>
-        <div style={{margin: 5}}>
-          <RadialTreeLayout width={25} stroke={medGrey}/>
-          <button
-            key={2}
-            style={selected === "radial" ? materialButtonSelected : materialButton}
-            onClick={() => {
-              this.props.dispatch({ type: CHANGE_LAYOUT, data: "radial" });
-              this.setLayoutQueryParam("radial");
-            }}>
-            <span style={styles.title}> {"radial"} </span>
-          </button>
-        </div>
-        <div style={{margin: 5}}>
-          <UnrootedTreeLayout width={25} stroke={medGrey}/>
-          <button
-            key={3}
-            style={selected === "unrooted" ? materialButtonSelected : materialButton}
-            onClick={() => {
-              this.props.dispatch({ type: CHANGE_LAYOUT, data: "unrooted" });
-              this.setLayoutQueryParam("unrooted");
-            }}>
-            <span style={styles.title}> {"unrooted"} </span>
-          </button>
-        </div>
-        <div style={{margin: 5}}>
-          <ClockTreeLayout width={25} stroke={medGrey}/>
-          <button
-            key={4}
-            style={selected === "clock" ? materialButtonSelected : materialButton}
-            onClick={() => {
-              this.props.dispatch({ type: CHANGE_LAYOUT, data: "clock" });
-              this.setLayoutQueryParam("clock");
-            }}>
-            <span style={styles.title}> {"clock"} </span>
-          </button>
-        </div>
-      </div>
-    );
-  }
 
->>>>>>> 0b1f2c90
+
 }
 
 export default ChooseLayout;