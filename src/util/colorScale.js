--- conflicted
+++ resolved
@@ -65,17 +65,13 @@
     }
   }
   const scale = scaleOrdinal().domain(domain).range(colorList);
-<<<<<<< HEAD
-  return (val) => (val === undefined) ? unknownColor : scale(val);
+  return (val) => ((val === undefined || domain.indexOf(val) === -1)) ? unknownColor : scale(val);
 };
 
 const booleanColorScale = (val) => {
   if (!isValueValid(val)) return unknownColor;
   if (["true", "1", "yes"].includes(String(val).toLowerCase())) return "#4C90C0";
   return "#CBB742";
-=======
-  return (val) => ((!val || domain.indexOf(val) === -1)) ? unknownColor : scale(val);
->>>>>>> 71efbae6
 };
 
 const createLegendBounds = (legendValues) => {
