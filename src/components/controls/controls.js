import React from "react";
import { Header, SelectLabel } from "../framework/select-label";
import ColorBy from "./color-by";
import DateRangeInputs from "./date-range-inputs";
import ChooseBranchLabelling from "./choose-branch-labelling";
import ChooseLayout from "./choose-layout";
import ChooseDataset from "./choose-dataset";
import ChooseMetric from "./choose-metric";
import PanelLayout from "./panel-layout";
import GeoResolution from "./geo-resolution";
import MapAnimationControls from "./map-animation";
import DataSource from "./data-source";
import PanelToggles from "./panel-toggles";
import SearchStrains from "./search";

const Controls = () => (
  <div
    style={{
      display: "flex",
      flexDirection: "column",
      alignContent: "stretch",
      flexWrap: "nowrap",
      height: "100%",
      order: 0,
      flexGrow: 0,
      flexShrink: 1,
      flexBasis: "auto",
      overflowY: "scroll",
      alignSelf: "auto",
      padding: "0px 20px 20px 20px"
    }}
  >

    <Header text="Dataset"/>
    <ChooseDataset/>

    <Header text="Date Range"/>
    <DateRangeInputs/>

    <Header text="Color By"/>
    <ColorBy/>

    <Header text="Tree Options"/>

    <SelectLabel text="Layout" extraStyles={{marginTop: "0px"}}/>
    <ChooseLayout/>

    <SelectLabel text="Branch Length"/>
    <ChooseMetric/>

    <SelectLabel text="Branch Labels"/>
    <ChooseBranchLabelling/>

    <SelectLabel text="Search Strains"/>
    <SearchStrains/>

    <Header text="Map Options"/>

    <SelectLabel text="Geographic resolution" extraStyles={{marginTop: "0px"}}/>
    <GeoResolution/>
    <MapAnimationControls/>

<<<<<<< HEAD
        <div/>
        {header("Panel Options")}
        {mapAndTree && this.props.canTogglePanelLayout ? (<PanelLayout/>) : null}
        <PanelToggles/>
=======
    <Header text="Panels To Display" extraStyles={{paddingTop: "10px"}}/>
    <PanelToggles/>
    <PanelLayout/>
>>>>>>> 5bafa41a

    <Header text="Data Source" extraStyles={{paddingTop: "10px"}}/>
    <DataSource/>

  </div>
);

export default Controls;<|MERGE_RESOLUTION|>--- conflicted
+++ resolved
@@ -60,16 +60,10 @@
     <GeoResolution/>
     <MapAnimationControls/>
 
-<<<<<<< HEAD
-        <div/>
-        {header("Panel Options")}
-        {mapAndTree && this.props.canTogglePanelLayout ? (<PanelLayout/>) : null}
-        <PanelToggles/>
-=======
-    <Header text="Panels To Display" extraStyles={{paddingTop: "10px"}}/>
+    <Header text="Panel Options" extraStyles={{paddingTop: "10px"}}/>
+    <PanelLayout/>
     <PanelToggles/>
-    <PanelLayout/>
->>>>>>> 5bafa41a
+
 
     <Header text="Data Source" extraStyles={{paddingTop: "10px"}}/>
     <DataSource/>
