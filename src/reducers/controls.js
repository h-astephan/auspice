--- conflicted
+++ resolved
@@ -304,44 +304,22 @@
           absoluteMaxVal: action.maxVal
         }
       });
-<<<<<<< HEAD
-    }
-    return Object.assign({}, state, {
-      analysisSlider: {
-        key: state.analysisSlider.key,
-        // valid: true, // TESTING ONLY
-        valid: false, // FIXME --- This is a temporary hack to disable the analysis slider, while keeping color options
-        value: action.maxVal,
-        absoluteMinVal: action.minVal,
-        absoluteMaxVal: action.maxVal
-      }
-    });
-  case types.CHANGE_ANALYSIS_VALUE:
-    return Object.assign({}, state, {
-      analysisSlider: Object.assign({}, state.analysisSlider, {
-        value: action.value
-      }
-    )});
-  case types.TRIGGER_DOWNLOAD_MODAL:
-    return Object.assign({}, state, {
-      showDownload: true
-    });
-  case types.DISMISS_DOWNLOAD_MODAL:
-    return Object.assign({}, state, {
-      showDownload: false
-    });
-  default:
-    return state;
-=======
     case types.CHANGE_ANALYSIS_VALUE:
       return Object.assign({}, state, {
         analysisSlider: Object.assign({}, state.analysisSlider, {
           value: action.value
         })
       });
+    case types.TRIGGER_DOWNLOAD_MODAL:
+      return Object.assign({}, state, {
+        showDownload: true
+      });
+    case types.DISMISS_DOWNLOAD_MODAL:
+      return Object.assign({}, state, {
+        showDownload: false
+      });
     default:
       return state;
->>>>>>> 50482b7a
   }
 };
 
