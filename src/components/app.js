--- conflicted
+++ resolved
@@ -5,12 +5,8 @@
 import { loadJSONs } from "../actions/loadData";
 import ToggleSidebarTab from "./framework/toggle-sidebar-tab";
 import Controls from "./controls/controls";
-<<<<<<< HEAD
 import { Frequencies } from "./frequencies";
 import { Entropy } from "./entropy";
-=======
-import { Entropy } from "./charts/entropy";
->>>>>>> d9099aa2
 import Map from "./map/map";
 import Info from "./info/info";
 import Tree from "./tree";
@@ -30,7 +26,7 @@
 /* <Contents> contains the header, tree, map, footer components etc.
  * here is where the panel sizes are decided, as well as which components are displayed.
  */
-const Contents = ({showSpinner, styles, availableWidth, availableHeight, panels, grid, narrative}) => {
+const Contents = ({showSpinner, styles, availableWidth, availableHeight, panels, grid, narrative, frequenciesLoaded}) => {
   if (showSpinner) {
     return (<img className={"spinner"} src={nextstrainLogo} alt="loading" style={{marginTop: `${availableHeight / 2 - 100}px`}}/>);
   }
@@ -68,6 +64,7 @@
       {show("tree") ? <Tree width={big.width} height={big.height} /> : null}
       {show("map") ? <Map width={big.width} height={big.height} justGotNewDatasetRenderNewMap={false} /> : null}
       {show("entropy") ? <Entropy width={chart.width} height={chart.height} /> : null}
+      {show("frequencies") && frequenciesLoaded ? <Frequencies width={chart.width} height={chart.height} /> : null}
       {narrative ? null : <Footer width={calcUsableWidth(availableWidth, 1)} />}
     </div>
   );
@@ -179,42 +176,6 @@
           dontDisplay={this.props.displayNarrative}
         />
         <Sidebar
-<<<<<<< HEAD
-          sidebar={
-            <div>
-              <TitleBar minified/>
-              {this.props.displayNarrative ? <Narrative/> : <Controls/>}
-            </div>
-          }
-          open={this.state.sidebarOpen}
-          docked={this.state.sidebarDocked}
-          onSetOpen={(a) => {this.setState({sidebarOpen: a});}}
-          sidebarClassName={"sidebar"}
-          styles={{sidebar: {backgroundColor: sidebarColor}}}
-        >
-          {
-            (!this.props.treeLoaded || !this.props.metadata.loaded) ?
-              (<img className={"spinner"} src={nextstrainLogo} alt="loading" style={{marginTop: `${this.props.browserDimensions.height / 2 - 100}px`}}/>) :
-              (
-                <Background>
-                  <Info padding={padding} />
-                  {this.props.metadata.panels.indexOf("tree") === -1 ? null : (
-                    <Tree padding={padding} />
-                  )}
-                  {this.props.metadata.panels.indexOf("map") === -1 ? null : (
-                    <Map padding={padding} justGotNewDatasetRenderNewMap={false} />
-                  )}
-                  {this.props.metadata.panels.indexOf("entropy") === -1 ? null : (
-                    <Entropy padding={padding} />
-                  )}
-                  {this.props.frequenciesLoaded ? (<Frequencies padding={padding} />) : null}
-                  <Footer padding={padding} />
-                </Background>
-              )
-          }
-        </Sidebar>
-      </g>
-=======
           show={this.state.showSidebar}
           narrative={this.props.displayNarrative}
           styles={sidebarStyles}
@@ -227,9 +188,9 @@
           panels={this.props.panelsToDisplay}
           grid={this.props.panelLayout === "grid"}
           narrative={this.props.displayNarrative}
+          frequenciesLoaded={this.props.frequenciesLoaded}
         />
       </span>
->>>>>>> d9099aa2
     );
   }
 }
