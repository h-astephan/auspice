---
extends: "airbnb"
parser: "babel-eslint"
rules:
  camelcase: off # require camel case names
  prefer-template: off
  object-shorthand: off
  quotes: off # ', ", ` no one cares
  max-len: off # be sensible
  no-mixed-operators: off # allow 1 + 1 * 3
  no-confusing-arrow: off # allow (a) => a ? 1 : 2;
  no-useless-constructor: off
  no-nested-ternary: off
  object-curly-spacing: off # allow { a: 1 } and {a: 1}
  block-spacing: off # same as above for function blocks on a single line
  dot-notation: off # allows someObject["a"] as well as someObject.a
  comma-dangle: ["error", "never"]
  padded-blocks: off
  arrow-body-style: off
  arrow-parens: ["error", "always"] # use brackets always, (a) => body // () => body // (a, b) => body
  no-case-declarations: off # we don't surround case blocks with { } in our switch statements as we use fallthroughs deliberately
  one-var: off
  one-var-declaration-per-line: off
  no-console: [1, { "allow": ["warn", "error"] }]
  no-param-reassign: [1, { "props": false }]
<<<<<<< HEAD
  no-restricted-syntax: ['error', 'ForInStatement', 'LabeledStatement', 'WithStatement'] # allow ForOfStatement
  react/jsx-tag-spacing: ["error", { "closingSlash": "never", "beforeSelfClosing": "allow", "afterOpening": "never" }]
  react/forbid-prop-types: off
=======
  no-unused-expressions: ['error', {"allowTernary": true }]
  no-restricted-syntax: ['error', 'ForInStatement', 'LabeledStatement', 'WithStatement'] # allow ForOfStatement
  react/jsx-tag-spacing: ["error", { "closingSlash": "never", "beforeSelfClosing": "never", "afterOpening": "never" }]
>>>>>>> 50482b7a
  react/jsx-filename-extension: [1, { "extensions": [".js", ".jsx"] }]
  react/jsx-first-prop-new-line: off
  react/prop-types: off # possibly reinstate
  react/sort-comp: off # possibly reinstate
parserOptions:
  ecmaVersion: 6
  sourceType: module
  ecmaFeatures:
    modules: true
env:
  es6: true
  browser: true

# https://gist.github.com/odedw/cf14a55aa154adbc3bf7#file-eslintrc-yaml-L4<|MERGE_RESOLUTION|>--- conflicted
+++ resolved
@@ -23,15 +23,10 @@
   one-var-declaration-per-line: off
   no-console: [1, { "allow": ["warn", "error"] }]
   no-param-reassign: [1, { "props": false }]
-<<<<<<< HEAD
+  no-unused-expressions: ['error', {"allowTernary": true }]
   no-restricted-syntax: ['error', 'ForInStatement', 'LabeledStatement', 'WithStatement'] # allow ForOfStatement
   react/jsx-tag-spacing: ["error", { "closingSlash": "never", "beforeSelfClosing": "allow", "afterOpening": "never" }]
   react/forbid-prop-types: off
-=======
-  no-unused-expressions: ['error', {"allowTernary": true }]
-  no-restricted-syntax: ['error', 'ForInStatement', 'LabeledStatement', 'WithStatement'] # allow ForOfStatement
-  react/jsx-tag-spacing: ["error", { "closingSlash": "never", "beforeSelfClosing": "never", "afterOpening": "never" }]
->>>>>>> 50482b7a
   react/jsx-filename-extension: [1, { "extensions": [".js", ".jsx"] }]
   react/jsx-first-prop-new-line: off
   react/prop-types: off # possibly reinstate
