import queryString from "query-string";
import * as types from "./types";
import { getServerAddress } from "../util/globals";
import { goTo404 } from "./navigation";
import { createStateFromQueryOrJSONs, createTreeTooState, getNarrativePageFromQuery } from "./recomputeReduxState";
import { loadFrequencies } from "./frequencies";
import { fetchJSON, fetchWithErrorHandling } from "../util/serverInteraction";
import { warningNotification, errorNotification } from "./notifications";
import { hasExtension, getExtension } from "../util/extensions";
import { parseMarkdownNarrativeFile } from "../util/parseNarrative";
import { parseMarkdown } from "../util/parseMarkdown";


/**
 * Sends a GET request to the `/charon` web API endpoint requesting data.
 * Throws an `Error` if the response is not successful or is not a redirect.
 *
 * Returns a `Promise` containing the `Response` object. JSON data must be
 * accessed from the `Response` object using the `.json()` method.
 *
 * @param {String} prefix: the main dataset information pertaining to the query,
 *  e.g. 'flu'
 * @param {Object} additionalQueries: additional information to be parsed as a
 *  query string such as `type` (`String`) or `narrative` (`Boolean`).
 */
const getDatasetFromCharon = async (prefix, {type, narrative=false}={}) => {
  let path = `${getServerAddress()}/${narrative?"getNarrative":"getDataset"}`;
  path += `?prefix=${prefix}`;
  if (type) path += `&type=${type}`;
<<<<<<< HEAD
  return await fetchWithErrorHandling(path);
=======
  const p = fetch(path)
    .then((res) => {
      // throw the whole thing so we can check res.status
      if (res.status !== 200) {
        throw res;
      }
      return res;
    });
  return p;
>>>>>>> 3a49166c
};

/**
 * Requests data from a hardcoded web API endpoint.
 * Throws an `Error` if the response is not successful.
 *
 * Returns a `Promise` containing the `Response` object. JSON data must be
 * accessed from the `Response` object using the `.json()` method.
 *
 * Note: we currently expect a single dataset to be present in "hardcodedDataPaths".
 * This may be extended to multiple in the future...
 *
 * @param {String} prefix: the main dataset information pertaining to the query,
 *  e.g. 'flu'
 * @param {Object} additionalQueries: additional information to be parsed as a
 *  query string such as `type` (`String`) or `narrative` (`Boolean`).
 */
const getHardcodedData = async (prefix, {type="mainJSON"}={}) => {
  const datapaths = getExtension("hardcodedDataPaths");
<<<<<<< HEAD
  return await fetchWithErrorHandling(datapaths[type]);
=======

  const p = fetch(datapaths[type])
    .then((res) => {
      // throw the whole thing so we can check res.status
      if (res.status !== 200) {
        throw res;
      }
      return res;
    });
  return p;
>>>>>>> 3a49166c
};

const getDataset = hasExtension("hardcodedDataPaths") ? getHardcodedData : getDatasetFromCharon;

/**
 * given a url, which dataset fetches should be made?
 * If a second tree is defined - e.g.
 * `flu/seasonal/h3n2/ha/2y:flu/seasonal/h3n2/na/2y`.
 * then we want to make two fetches - one for
 * `flu/seasonal/h3n2/ha/2y` and one for `flu/seasonal/h3n2/na/2y`.
 *
 * @returns {Array} [0] {string} url, modified as needed to represent main dataset
 *                  [1] {string | undefined} secondTreeUrl, if applicable
 */
export const collectDatasetFetchUrls = (url) => {
  let secondTreeUrl;
  if (url.includes(":")) {
    const parts = url.replace(/^\//, '')
      .replace(/\/$/, '')
      .split(":");
    url = parts[0]; // eslint-disable-line no-param-reassign
    secondTreeUrl = parts[1];
  }
  return [url, secondTreeUrl];
};

/**
 * This is for processing a second tree using the deprecated
 * syntax of declaring second trees, e.g. `flu/seasonal/h3n2/ha:na/2y`
 * We are keeping this to allow backwards compatibility.
 *
 * given a url to fetch, check if a second tree is defined.
 * e.g. `ha:na`. If so, then we want to make two fetches,
 * one for `ha` and one for `na`.
 *
 * @returns {Array} [0] {string} url, modified as needed to represent main tree
 *                  [1] {string | undefined} secondTreeUrl
 *                  [2] {string | undefined} string of old syntax
 */
const collectDatasetFetchUrlsDeprecatedSyntax = (url) => {
  let secondTreeUrl;
  let treeName;
  let secondTreeName;
  const parts = url.replace(/^\//, '')
    .replace(/\/$/, '')
    .split("/");
  for (let i = 0; i < parts.length; i++) {
    if (parts[i].indexOf(":") !== -1) {
      [treeName, secondTreeName] = parts[i].split(":");
      parts[i] = treeName;
      // this is the first tree URL
      url = parts.join("/"); // eslint-disable-line no-param-reassign
      parts[i] = secondTreeName;
      secondTreeUrl = parts.join("/"); // this is the second tree URL
      break;
    }
  }
  return [url, secondTreeUrl, treeName.concat(":", secondTreeName)];
};

const fetchDataAndDispatch = async (dispatch, url, query, narrativeBlocks) => {
  /* Once upon a time one could specify a second tree via a `?tt=tree_name`.
  This is no longer supported, however we still display an error message. */
  if (query.tt) {
    dispatch(errorNotification({
      message: `Specifing a second tree via '?tt=${query.tt}' is no longer supported.`,
      details: "The new syntax requires the complete name for both trees. " +
        "For example, instead of 'flu/seasonal/h3n2/ha/2y?tt=na' you must " +
        "specify 'flu/seasonal/h3n2/ha/2y:flu/seasonal/h3n2/na/2y' "
    }));
  }
  let pathnameShouldBe = url; /* the pathname to display in the URL */
  let [mainDatasetUrl, secondTreeUrl] = collectDatasetFetchUrls(url);
  /* fetch the dataset JSON + the dataset JSON of a second tree if applicable */
  let datasetJson;
  let secondTreeDataset = false;
  try {
    if (!secondTreeUrl) {
      const mainDatasetResponse = await getDataset(mainDatasetUrl);
      datasetJson = await mainDatasetResponse.json();
      pathnameShouldBe = queryString.parse(mainDatasetResponse.url.split("?")[1]).prefix;
    } else {
      try {
        /* TO DO -- we used to fetch both trees at once, and the server would provide
         * the following info accordingly. This required `recomputeReduxState` to be
         * overly complicated. Since we have 2 fetches, could we simplify things
         * and make `recomputeReduxState` for the first tree followed by another
         * state recomputation? */
        const mainDatasetResponse = await getDataset(mainDatasetUrl);
        datasetJson = await mainDatasetResponse.json();
        secondTreeDataset = await getDataset(secondTreeUrl)
          .then((res) => res.json());
      } catch (e) {
        /* If the url is in the old syntax (e.g. `ha:na`) then `collectDatasetFetchUrls`
         * will return incorrect dataset URLs (perhaps for both trees)
         * In this case, we will try to parse the url again according to the old syntax
         * and try to get the dataset for the main tree and second tree again.
         * Also displays warning to the user to let them know the old syntax is deprecated. */
        let oldSyntax;
        [mainDatasetUrl, secondTreeUrl, oldSyntax] = collectDatasetFetchUrlsDeprecatedSyntax(url);
        pathnameShouldBe = `${mainDatasetUrl}:${secondTreeUrl}`;
        const mainDatasetResponse = await getDataset(mainDatasetUrl);
        datasetJson = await mainDatasetResponse.json();
        secondTreeDataset = await getDataset(secondTreeUrl)
          .then((res) => res.json());
        dispatch(warningNotification({
          message: `Specifing a second tree via "${oldSyntax}" is deprecated.`,
          details: "The url has been modified to reflect the new syntax."
        }));
      }
    }

    dispatch({
      type: types.CLEAN_START,
      pathnameShouldBe,
      ...createStateFromQueryOrJSONs({
        json: datasetJson,
        secondTreeDataset,
        query,
        narrativeBlocks,
        mainTreeName: secondTreeUrl ? mainDatasetUrl : null,
        secondTreeName: secondTreeUrl ? secondTreeUrl : null,
        dispatch
      })
    });

  } catch (err) {
    if (err.message === "No Content") { // status code 204
      /* TODO: add more helper functions for moving between pages in auspice */
      return dispatch({
        type: types.PAGE_CHANGE,
        displayComponent: "splash",
        pushState: true
      });
    }
    console.error(err, err.message);
    dispatch(goTo404(`Couldn't load JSONs for ${url}`));
    return undefined;
  }

  /* do we have frequencies to display? */
  if (datasetJson.meta.panels && datasetJson.meta.panels.indexOf("frequencies") !== -1) {
    try {
      const frequencyData = await getDataset(mainDatasetUrl, {type: "tip-frequencies"})
        .then((res) => res.json());
      dispatch(loadFrequencies(frequencyData));
    } catch (err) {
      console.error("Failed to fetch frequencies", err.message);
      dispatch(warningNotification({message: "Failed to fetch frequencies"}));
    }
  }

  /* Get available datasets -- this is needed for the sidebar dataset-change dropdowns etc */
  try {
    const availableDatasets = await fetchJSON(`${getServerAddress()}/getAvailable?prefix=${window.location.pathname}`);
    dispatch({type: types.SET_AVAILABLE, data: availableDatasets});
  } catch (err) {
    console.error("Failed to fetch available datasets", err.message);
    dispatch(warningNotification({message: "Failed to fetch available datasets"}));
  }
  return undefined;
};

export const loadSecondTree = (secondTreeUrl, firstTreeUrl) => async (dispatch, getState) => {
  let secondJson;
  try {
    secondJson = await getDataset(secondTreeUrl)
      .then((res) => res.json());
  } catch (err) {
    console.error("Failed to fetch additional tree", err.message);
    dispatch(warningNotification({message: "Failed to fetch second tree"}));
    return;
  }
  const oldState = getState();
  const newState = createTreeTooState({treeTooJSON: secondJson.tree, oldState, originalTreeUrl: firstTreeUrl, secondTreeUrl: secondTreeUrl, dispatch});
  dispatch({type: types.TREE_TOO_DATA, ...newState});
};

function addEndOfNarrativeBlock(narrativeBlocks) {
  const lastContentSlide = narrativeBlocks[narrativeBlocks.length-1];
  const endOfNarrativeSlide = Object.assign({}, lastContentSlide, {
    __html: undefined,
    isEndOfNarrativeSlide: true
  });
  narrativeBlocks.push(endOfNarrativeSlide);
}

const narrativeFetchingErrorNotification = (err, failedTreeName, fallbackTreeName) => {
  return errorNotification({
    message: `Error fetching one of the datasets.
      Using the YAML-defined dataset (${fallbackTreeName}) instead.`,
    details: `Could not fetch dataset "${failedTreeName}". Make sure this dataset exists
      and is spelled correctly.
      Error details:
        status: ${err.status};
        message: ${err.message}`
  });
};

const fetchAndCacheNarrativeDatasets = async (dispatch, blocks, query) => {
  const jsons = {};
  const startingBlockIdx = getNarrativePageFromQuery(query, blocks);
  const startingDataset = blocks[startingBlockIdx].dataset;
  const startingTreeName = collectDatasetFetchUrls(startingDataset)[0];
  const landingSlide = {
    mainTreeName: startingTreeName,
    secondTreeDataset: false,
    secondTreeName: false
  };
  const treeNames = blocks.map((block) => collectDatasetFetchUrls(block.dataset)[0]);

  // TODO:1050
  // 1. allow frequencies to be loaded for a narrative dataset here
  // 2. allow loading dataset for secondTreeName

  // We block and await for the landing dataset
  jsons[startingTreeName] = await
  getDataset(startingTreeName)
      .then((res) => res.json())
      .catch((err) => {
        if (startingTreeName !== treeNames[0]) {
          dispatch(narrativeFetchingErrorNotification(err, startingTreeName, treeNames[0]));
          // Assuming block[0] is the one that was set properly for all legacy narratives
          return getDataset(treeNames[0])
            .then((res) => res.json());
        }
        throw err;
      });
  landingSlide.json = jsons[startingTreeName];
  // Dispatch landing dataset
  dispatch({
    type: types.CLEAN_START,
    pathnameShouldBe: startingDataset,
    ...createStateFromQueryOrJSONs({
      ...landingSlide,
      query,
      narrativeBlocks: blocks,
      dispatch
    })
  });

  // The other datasets are fetched asynchronously
  for (const treeName of treeNames) {
  // With this there's no need for Set above
    jsons[treeName] = jsons[treeName] ||
      getDataset(treeName)
        .then((res) => res.json())
        .catch((err) => {
          dispatch(narrativeFetchingErrorNotification(err, treeName, treeNames[0]));
          // We fall back to the first (YAML frontmatter) slide's dataset
          return jsons[treeNames[0]];
        });
  }
  // Dispatch jsons object containing promises corresponding to each fetch to be stored in redux cache.
  // They are potentially unresolved. We await them upon retreieving from the cache - see actions/navigation.js.
  dispatch({
    type: types.CACHE_JSONS,
    jsons
  });
};


export const loadJSONs = ({url = window.location.pathname, search = window.location.search} = {}) => {
  return (dispatch, getState) => {
    const { tree } = getState();
    if (tree.loaded) {
      dispatch({type: types.DATA_INVALID});
    }
    const query = queryString.parse(search);

    if (url.indexOf("narratives") === -1) {
      fetchDataAndDispatch(dispatch, url, query);
    } else {
<<<<<<< HEAD
      /* we want to have an additional fetch to get the narrative JSON, which in turn
      tells us which data JSON to fetch.
      Note that up until v2.16 the client expected the narrative to have been converted
      to JSON by the server. To facilitate backward compatibility (e.g. in the case where
      the client is >2.16, but the server is using an older version of the API)
      if the file doesn't look like markdown we will attempt to parse it as JSON */
      getDatasetFromCharon(url, {narrative: true, type: "md"})
        .then((res) => res.text())
        .then((res) => parseMarkdownNarrativeFile(res, parseMarkdown))
        .catch((err) => {
          // errors from `parseMarkdownNarrativeFile` indicating that the file doesn't look
          // like markdown will have the fileContents attached to them
          if (!err.fileContents) throw err;
          console.error("Narrative file doesn't appear to be markdown! Attempting to parse as JSON.");
          return JSON.parse(err.fileContents);
        })
        .then((blocks) => {
          const firstURL = blocks[0].dataset;
          const firstQuery = queryString.parse(blocks[0].query);
          if (query.n) firstQuery.n = query.n;
          return fetchDataAndDispatch(dispatch, firstURL, firstQuery, blocks);
=======
      /* we fetch to get the narrative JSON, which in turn
      tells us which data JSON to fetch. */
      getDatasetFromCharon(url, {narrative: true})
        .then((res) => res.json())
        .then((blocks) => {
          addEndOfNarrativeBlock(blocks);
          return fetchAndCacheNarrativeDatasets(dispatch, blocks, query);
>>>>>>> 3a49166c
        })
        .catch((err) => {
          console.error("Error obtaining narratives", err.message);
          dispatch(goTo404(`Couldn't load narrative for ${url}`));
        });
    }
  };
};<|MERGE_RESOLUTION|>--- conflicted
+++ resolved
@@ -27,19 +27,7 @@
   let path = `${getServerAddress()}/${narrative?"getNarrative":"getDataset"}`;
   path += `?prefix=${prefix}`;
   if (type) path += `&type=${type}`;
-<<<<<<< HEAD
   return await fetchWithErrorHandling(path);
-=======
-  const p = fetch(path)
-    .then((res) => {
-      // throw the whole thing so we can check res.status
-      if (res.status !== 200) {
-        throw res;
-      }
-      return res;
-    });
-  return p;
->>>>>>> 3a49166c
 };
 
 /**
@@ -59,20 +47,7 @@
  */
 const getHardcodedData = async (prefix, {type="mainJSON"}={}) => {
   const datapaths = getExtension("hardcodedDataPaths");
-<<<<<<< HEAD
   return await fetchWithErrorHandling(datapaths[type]);
-=======
-
-  const p = fetch(datapaths[type])
-    .then((res) => {
-      // throw the whole thing so we can check res.status
-      if (res.status !== 200) {
-        throw res;
-      }
-      return res;
-    });
-  return p;
->>>>>>> 3a49166c
 };
 
 const getDataset = hasExtension("hardcodedDataPaths") ? getHardcodedData : getDatasetFromCharon;
@@ -346,7 +321,6 @@
     if (url.indexOf("narratives") === -1) {
       fetchDataAndDispatch(dispatch, url, query);
     } else {
-<<<<<<< HEAD
       /* we want to have an additional fetch to get the narrative JSON, which in turn
       tells us which data JSON to fetch.
       Note that up until v2.16 the client expected the narrative to have been converted
@@ -364,19 +338,8 @@
           return JSON.parse(err.fileContents);
         })
         .then((blocks) => {
-          const firstURL = blocks[0].dataset;
-          const firstQuery = queryString.parse(blocks[0].query);
-          if (query.n) firstQuery.n = query.n;
-          return fetchDataAndDispatch(dispatch, firstURL, firstQuery, blocks);
-=======
-      /* we fetch to get the narrative JSON, which in turn
-      tells us which data JSON to fetch. */
-      getDatasetFromCharon(url, {narrative: true})
-        .then((res) => res.json())
-        .then((blocks) => {
           addEndOfNarrativeBlock(blocks);
           return fetchAndCacheNarrativeDatasets(dispatch, blocks, query);
->>>>>>> 3a49166c
         })
         .catch((err) => {
           console.error("Error obtaining narratives", err.message);
