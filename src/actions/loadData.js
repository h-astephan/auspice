--- conflicted
+++ resolved
@@ -279,29 +279,18 @@
         }
         throw err;
       });
-<<<<<<< HEAD
-  })).then(() => {
-    dispatch({
-      type: types.CLEAN_START,
-      pathnameShouldBe: startingDataset,
-      ...createStateFromQueryOrJSONs({
-        ...landingSlide,
-        query,
-        narrativeBlocks: blocks,
-        dispatch
-      })
-    });
-  }).then(() => {
-    // TODO:1050: does this introduce a race case still? That is, can the user,
-    // navigate to another slide before the redux reducer gets the cached jsons?
-    // If so, we may be able to resolve with async action creator functions in redux
-    // (https://redux.js.org/faq/actions#how-can-i-represent-side-effects-such-as-ajax-calls-why-do-we-need-things-like-action-creators-thunks-and-middleware-to-do-async-behavior)
-    dispatch({
-      type: types.CACHE_JSONS,
-      jsons
-    });
-=======
   landingSlide.json = jsons[startingTreeName];
+  // Dispatch landing dataset
+  dispatch({
+    type: types.CLEAN_START,
+    pathnameShouldBe: startingDataset,
+    ...createStateFromQueryOrJSONs({
+      ...landingSlide,
+      query,
+      narrativeBlocks: blocks,
+      dispatch
+    })
+  });
 
   // The other datasets are fetched asynchronously
   for (const treeName of treeNames) {
@@ -317,24 +306,12 @@
           throw err;
         });
   }
-
-  // I don't think the below here is a real problem for any practical case (?)
-
-  // TODO:1050: this dispatch is an promise side effect which means we don't guarantee
-  // that jsons are cached before returning below. To be able to make such a guarantee,
-  // there are a number of accepted ways to do async action creator functions in redux
-  // (https://redux.js.org/faq/actions#how-can-i-represent-side-effects-such-as-ajax-calls-why-do-we-need-things-like-action-creators-thunks-and-middleware-to-do-async-behavior)
+  // Dispatch jsons object containing promises corresponding to each fetch to be stored in redux cache.
+  // They are potentially unresolved. We await them upon retreieving from the cache - see actions/navigation.js.
   dispatch({
     type: types.CACHE_JSONS,
     jsons
->>>>>>> f5962ecc
   });
-
-  return {
-    blocks,
-    pathnameShouldBe: startingDataset,
-    landingSlide
-  };
 };
 
 
@@ -349,8 +326,8 @@
     if (url.indexOf("narratives") === -1) {
       fetchDataAndDispatch(dispatch, url, query);
     } else {
-      /* we want to have an additional fetch to get the narrative JSON, which in turn
-      tells us which data JSON to fetch... */
+      /* we fetch to get the narrative JSON, which in turn
+      tells us which data JSON to fetch. */
       getDatasetFromCharon(url, {narrative: true})
         .then((res) => res.json())
         .then((blocks) => {
