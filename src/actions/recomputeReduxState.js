--- conflicted
+++ resolved
@@ -100,12 +100,10 @@
   } else {
     state.animationPlayPauseButton = "Play";
   }
-<<<<<<< HEAD
   if (query.branchLabel) {
     state.selectedBranchLabel = query.branchLabel;
     // do not modify the default (only the JSON can do this)
   }
-=======
   if (query.sidebar) {
     if (query.sidebar === "open") {
       state.defaults.sidebarOpen = true;
@@ -119,7 +117,6 @@
     state.showOnlyPanels = true;
   }
 
->>>>>>> c5cbccdc
   return state;
 };
 
@@ -184,13 +181,8 @@
     console.warn("JSON did not include any filters");
   }
   if (metadata.displayDefaults) {
-<<<<<<< HEAD
-    const keysToCheckFor = ["geoResolution", "colorBy", "distanceMeasure", "layout", "mapTriplicate", "selectedBranchLabel"];
-    const expectedTypes = ["string", "string", "string", "string", "boolean", "string"];
-=======
-    const keysToCheckFor = ["geoResolution", "colorBy", "distanceMeasure", "layout", "mapTriplicate", 'sidebar'];
-    const expectedTypes = ["string", "string", "string", "string", "boolean", 'string'];
->>>>>>> c5cbccdc
+    const keysToCheckFor = ["geoResolution", "colorBy", "distanceMeasure", "layout", "mapTriplicate", "selectedBranchLabel", 'sidebar'];
+    const expectedTypes =  ["string",        "string",  "string",          "string", "boolean",       "string",              'string'];
 
     for (let i = 0; i < keysToCheckFor.length; i += 1) {
       if (metadata.displayDefaults[keysToCheckFor[i]]) {
