import { freqScale, NODE_NOT_VISIBLE, NODE_VISIBLE_TO_MAP_ONLY, NODE_VISIBLE } from "./globals";
import { calcTipCounts } from "./treeCountingHelpers";

export const strainNameToIdx = (nodes, name) => {
  let i;
  for (i = 0; i < nodes.length; i++) {
    if (nodes[i].strain === name) {
      return i;
    }
  }
  console.error("strainNameToIdx couldn't find strain");
  return 0;
};

export const cladeNameToIdx = (nodes, name) => {
  let i;
  for (i = 0; i < nodes.length; i++) {
    if (nodes[i].attr.labels !== undefined && nodes[i].attr.labels.clade !== undefined && nodes[i].attr.labels.clade === name) {
      return i;
    }
  }
  console.error("cladeNameToIdx couldn't find clade");
  return 0;
};

/** calcBranchThickness **
* returns an array of node (branch) thicknesses based on the tipCount at each node
* If the node isn't visible, the thickness is 1.
* Pure.
* @param nodes - JSON nodes
* @param visibility - visibility array (1-1 with nodes)
* @param rootIdx - nodes index of the currently in-view root
* @returns array of thicknesses (numeric)
*/
const calcBranchThickness = (nodes, visibility, rootIdx) => {
  let maxTipCount = nodes[rootIdx].tipCount;
  /* edge case: no tips selected */
  if (!maxTipCount) {
    maxTipCount = 1;
  }
  return nodes.map((d, idx) => (
    visibility[idx] === 2 ? freqScale((d.tipCount + 5) / (maxTipCount + 5)) : 0.5
  ));
};

/* recursively mark the parents of a given node active
by setting the node idx to true in the param visArray */
const makeParentVisible = (visArray, node) => {
  if (node.arrayIdx === 0 || visArray[node.parent.arrayIdx]) {
    return; // this is the root of the tree or the parent was already visibile
  }
  visArray[node.parent.arrayIdx] = true;
  makeParentVisible(visArray, node.parent);
};

/**
 * Create a visibility array to show the path through the tree to the selected tip
 * @param  {array} nodes redux tree nodes
 * @param  {int} tipIdx idx of the selected tip
 * @return {array} visibility array (values in {0, 1, 2})
 */
const identifyPathToTip = (nodes, tipIdx) => {
  const visibility = new Array(nodes.length).fill(false);
  visibility[tipIdx] = true;
  makeParentVisible(visibility, nodes[tipIdx]); /* recursive */
  return visibility.map((cv) => cv ? 2 : 0);
};


/* calcVisibility
USES:
inView: attribute of phyloTree.nodes, but accessible through redux.tree.nodes[idx].shell.inView
  Bool. Set by phyloTree, determines if the tip is within the view.
controls.filters
use dates NOT controls.dateMin & controls.dateMax

RETURNS:
visibility: array of integers in {0, 1, 2}
 - 0: not displayed by map. Potentially displayed by tree as a thin branch.
 - 1: available for display by the map. Displayed by tree as a thin branch.
 - 2: Displayed by both the map and the tree.

ROUGH DESCRIPTION OF HOW FILTERING IS APPLIED:
 - inView filtering (reflects tree zooming): Nodes which are not inView always have visibility=0
 - time filtering is simple - all nodes (internal + terminal) not within (tmin, tmax) are excluded.
- filters are a bit more tricky - the visibile tips are calculated, and the parent
    branches back to the MRCA are considered visibile. This is then intersected with
    the time & inView visibile stuff

FILTERS:
 - filters stored in redux - controls.filters
 - filters have 2 keys, each with an array of values
   keys: "region" and/or "authors"
 - filterPairs is a list of lists. Each list defines the filtering to do.
   i.e. [ [ region, [...values]], [authors, [...values]]]
*/
const calcVisibility = (tree, controls, dates) => {
  if (tree.nodes) {
    /* inView represents nodes that are within the current view window (i.e. not off the screen) */
    let inView;
    try {
      inView = tree.nodes.map((d) => d.shell.inView);
    } catch (e) {
<<<<<<< HEAD
      inView = tree.nodes.map((d) => d.inView !== undefined ? d.inView : true);
=======
      /* edge case: this fn may be called before the shell structure of the nodes
      has been created (i.e. phyloTree's not run yet). In this case, it's
      safe to assume that everything's in view */
      inView = tree.nodes.map(() => true);
>>>>>>> f2873af3
    }

    // FILTERS
    let filtered;
    const filterPairs = [];
    Object.keys(controls.filters).forEach((key) => {
      if (controls.filters[key].length) {
        filterPairs.push([key, controls.filters[key]]);
      }
    });
    if (filterPairs.length) {
      /* find the terminal nodes that were (a) already visibile and (b) match the filters */
      filtered = tree.nodes.map((d, idx) => (
        !d.hasChildren && inView[idx] && filterPairs.every((x) => x[1].indexOf(d.attr[x[0]]) > -1)
      ));
      const idxsOfFilteredTips = filtered.reduce((a, e, i) => {
        if (e) {a.push(i);}
        return a;
      }, []);
      /* for each visibile tip, make the parent nodes visible (recursively) */
      for (let i = 0; i < idxsOfFilteredTips.length; i++) {
        makeParentVisible(filtered, tree.nodes[idxsOfFilteredTips[i]]);
      }
    }

    /* intersect the various arrays contributing to visibility */
    const visibility = tree.nodes.map((node, idx) => {
      if (inView[idx] && (filtered ? filtered[idx] : true)) {
        const nodeDate = node.attr.num_date;
        /* is the actual node date (the "end" of the branch) in the time slice? */
        if (nodeDate >= dates.dateMinNumeric && nodeDate <= dates.dateMaxNumeric) {
          return NODE_VISIBLE;
        }
        /* is any part of the (parent date -> node date) in the time slice? */
        if (!(nodeDate < dates.dateMinNumeric || node.parent.attr.num_date > dates.dateMaxNumeric)) {
          return NODE_VISIBLE_TO_MAP_ONLY;
        }
      }
      return NODE_NOT_VISIBLE;
    });
    return visibility;
  }
  console.error("calcVisibility ran without tree.nodes");
  return NODE_VISIBLE;
};

export const calculateVisiblityAndBranchThickness = (tree, controls, dates, {idxOfInViewRootNode = 0, tipSelectedIdx = 0} = {}) => {
  const visibility = tipSelectedIdx ? identifyPathToTip(tree.nodes, tipSelectedIdx) : calcVisibility(tree, controls, dates);
  /* recalculate tipCounts over the tree - modifies redux tree nodes in place (yeah, I know) */
  calcTipCounts(tree.nodes[0], visibility);
  /* re-calculate branchThickness (inline) */
  return {
    visibility: visibility,
    visibilityVersion: tree.visibilityVersion + 1,
    branchThickness: calcBranchThickness(tree.nodes, visibility, idxOfInViewRootNode),
    branchThicknessVersion: tree.branchThicknessVersion + 1
  };
};<|MERGE_RESOLUTION|>--- conflicted
+++ resolved
@@ -101,14 +101,10 @@
     try {
       inView = tree.nodes.map((d) => d.shell.inView);
     } catch (e) {
-<<<<<<< HEAD
+      /* edge case: this fn may be called before the shell structure of the nodes
+       * has been created (i.e. phyloTree's not run yet). In this case, it's
+       * safe to assume that everything's in view */
       inView = tree.nodes.map((d) => d.inView !== undefined ? d.inView : true);
-=======
-      /* edge case: this fn may be called before the shell structure of the nodes
-      has been created (i.e. phyloTree's not run yet). In this case, it's
-      safe to assume that everything's in view */
-      inView = tree.nodes.map(() => true);
->>>>>>> f2873af3
     }
 
     // FILTERS
