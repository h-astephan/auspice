--- conflicted
+++ resolved
@@ -82,7 +82,6 @@
   domain.sort((a, b) => stateCount[a] > stateCount[b]);
   // note: colors[n] has n colors
   const colorList = domain.length < colors.length ? colors[domain.length] : colors[colors.length - 1];
-<<<<<<< HEAD
 
   /* if NA / undefined / unknown, change the colours to grey */
   for (const key of ["unknown", "undefined", "NA", "NaN"]) {
@@ -90,12 +89,9 @@
       colorList[domain.indexOf(key)] = "#DDDDDD";
     }
   }
-  return d3.scale.ordinal()
-=======
   return scaleOrdinal()
->>>>>>> 8d297704
-                 .domain(domain)
-                 .range(colorList);
+    .domain(domain)
+    .range(colorList);
 };
 
 const getColorScale = (colorBy, tree, sequences, colorOptions, version) => {
