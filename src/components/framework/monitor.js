import React from "react";
import PropTypes from 'prop-types';
import { connect } from "react-redux";
import _throttle from "lodash/throttle";
<<<<<<< HEAD
import { BROWSER_DIMENSIONS, CHANGE_PANEL_LAYOUT } from "../../actions/types";
import { getManifest } from "../../util/clientAPIInterface";
import { twoColumnBreakpoint } from "../../util/globals";
=======
import { BROWSER_DIMENSIONS } from "../../actions/types";
import { getManifest, getPostsManifest } from "../../util/clientAPIInterface";
>>>>>>> 77cef87d

@connect()
class Monitor extends React.Component {
  constructor(props) {
    super(props);
  }
  static propTypes = {
    dispatch: PropTypes.func.isRequired
  }
  static contextTypes = {
    router: PropTypes.object.isRequired
  }
  componentDidMount() {
    /* API call to charon to get initial datasets etc (needed to load the splash page) */
    getManifest(this.context.router, this.props.dispatch);
    getPostsManifest(this.context.router, this.props.dispatch);
    /* don't need initial dimensions - they're in the redux store on load */
    window.addEventListener( // future resizes
      "resize",
      _throttle(this.handleResizeByDispatching.bind(this), 500, {
        leading: true,
        trailing: true
      })
    );
    /* lodash throttle invokes resize event at most twice per second
    to let redraws catch up.
    Could also use debounce for 'wait until resize stops'
    */
  }

  handleResizeByDispatching() {
    this.props.dispatch((dispatch, getState) => {
      /* here we decide whether we should change panel layout from full <-> grid
      when crossing the twoColumnBreakpoint */
      const { browserDimensions } = getState();
      const oldBrowserDimensions = browserDimensions.browserDimensions;
      const newBrowserDimensions = {
        width: window.innerWidth,
        height: window.innerHeight,
        docHeight: window.document.body.clientHeight /* background needs docHeight because sidebar creates absolutely positioned container and blocks height 100% */
      };
      dispatch({type: BROWSER_DIMENSIONS, data: newBrowserDimensions});
      if (oldBrowserDimensions.width < twoColumnBreakpoint && newBrowserDimensions.width >= twoColumnBreakpoint) {
        dispatch({type: CHANGE_PANEL_LAYOUT, data: "grid"});
      } else if (oldBrowserDimensions.width > twoColumnBreakpoint && newBrowserDimensions.width <= twoColumnBreakpoint) {
        dispatch({type: CHANGE_PANEL_LAYOUT, data: "full"});
      }
    });
  }

  render() {
    return null;
  }
}

export default Monitor;<|MERGE_RESOLUTION|>--- conflicted
+++ resolved
@@ -2,14 +2,9 @@
 import PropTypes from 'prop-types';
 import { connect } from "react-redux";
 import _throttle from "lodash/throttle";
-<<<<<<< HEAD
 import { BROWSER_DIMENSIONS, CHANGE_PANEL_LAYOUT } from "../../actions/types";
-import { getManifest } from "../../util/clientAPIInterface";
+import { getManifest, getPostsManifest } from "../../util/clientAPIInterface";
 import { twoColumnBreakpoint } from "../../util/globals";
-=======
-import { BROWSER_DIMENSIONS } from "../../actions/types";
-import { getManifest, getPostsManifest } from "../../util/clientAPIInterface";
->>>>>>> 77cef87d
 
 @connect()
 class Monitor extends React.Component {
