import React from "react";
<<<<<<< HEAD
import createReactClass from "create-react-class";
=======
import PropTypes from 'prop-types';
>>>>>>> f5f6e550
import _assign from "lodash/assign";
import _isArray from "lodash/isArray";

/**
 * To prevent text selection while dragging.
 * http://stackoverflow.com/questions/5429827/how-can-i-prevent-text-element-selection-with-cursor-drag
 */
function pauseEvent(e) {
  if (e.stopPropagation) e.stopPropagation();
  if (e.preventDefault) e.preventDefault();
  e.cancelBubble = true;
  e.returnValue = false;
  return false;
}

function stopPropagation(e) {
  if (e.stopPropagation) e.stopPropagation();
  e.cancelBubble = true;
}

/**
 * Spreads `count` values equally between `min` and `max`.
 */
function linspace(min, max, count) {
  var range = (max - min) / (count - 1);
  var res = [];
  for (var i = 0; i < count; i++) {
    res.push(min + range * i);
  }
  return res;
}

function ensureArray(x) {
  return x == null ? [] : Array.isArray(x) ? x : [x];
}

function undoEnsureArray(x) {
  return x != null && x.length === 1 ? x[0] : x;
}

// undoEnsureArray(ensureArray(x)) === x

var Slider = createReactClass({

  propTypes: {

    /**
     * The minimum value of the slider.
     */
    min: PropTypes.number,

    /**
     * The maximum value of the slider.
     */
    max: PropTypes.number,

    /**
     * Value to be added or subtracted on each step the slider makes.
     * Must be greater than zero.
     * `max - min` should be evenly divisible by the step value.
     */
    step: PropTypes.number,

    /**
     * The minimal distance between any pair of handles.
     * Must be positive, but zero means they can sit on top of each other.
     */
    minDistance: PropTypes.number,

    /**
     * Determines the initial positions of the handles and the number of handles if the component has no children.
     *
     * If a number is passed a slider with one handle will be rendered.
     * If an array is passed each value will determine the position of one handle.
     * The values in the array must be sorted.
     * If the component has children, the length of the array must match the number of children.
     */
    defaultValue: PropTypes.oneOfType([
      PropTypes.number,
      PropTypes.arrayOf(PropTypes.number)
    ]),

    /**
     * Like `defaultValue` but for [controlled components](http://facebook.github.io/react/docs/forms.html#controlled-components).
     */
    value: PropTypes.oneOfType([
      PropTypes.number,
      PropTypes.arrayOf(PropTypes.number)
    ]),

    /**
     * Determines whether the slider moves horizontally (from left to right) or vertically (from top to bottom).
     */
    orientation: PropTypes.oneOf(['horizontal', 'vertical']),

    /**
     * The css class set on the slider node.
     */
    className: PropTypes.string,

    /**
     * The css class set on each handle node.
     *
     * In addition each handle will receive a numbered css class of the form `${handleClassName}-${i}`,
     * e.g. `handle-0`, `handle-1`, ...
     */
    handleClassName: PropTypes.string,

    /**
     * The css class set on the handle that is currently being moved.
     */
    handleActiveClassName: PropTypes.string,

    /**
     * If `true` bars between the handles will be rendered.
     */
    withBars: PropTypes.bool,

    /**
     * The css class set on the bars between the handles.
     * In addition bar fragment will receive a numbered css class of the form `${barClassName}-${i}`,
     * e.g. `bar-0`, `bar-1`, ...
     */
    barClassName: PropTypes.string,

    /**
     * If `true` the active handle will push other handles
     * within the constraints of `min`, `max`, `step` and `minDistance`.
     */
    pearling: PropTypes.bool,

    /**
     * If `true` the handles can't be moved.
     */
    disabled: PropTypes.bool,

    /**
     * Disables handle move when clicking the slider bar
     */
    snapDragDisabled: PropTypes.bool,

    /**
     * Inverts the slider.
     */
    invert: PropTypes.bool,

    /**
     * Callback called before starting to move a handle.
     */
    onBeforeChange: PropTypes.func,

    /**
     * Callback called on every value change.
     */
    onChange: PropTypes.func,

    /**
     * Callback called only after moving a handle has ended.
     */
    onAfterChange: PropTypes.func,

    /**
     *  Callback called when the the slider is clicked (handle or bars).
     *  Receives the value at the clicked position as argument.
     */
    onSliderClick: PropTypes.func
  },

  getDefaultProps: function () {
    return {
      min: 0,
      max: 100,
      step: 0.00001,
      minDistance: 0,
      defaultValue: 0,
      orientation: 'horizontal',
      className: 'slider',
      handleClassName: 'handle',
      handleActiveClassName: 'active',
      barClassName: 'bar',
      withBars: false,
      pearling: false,
      disabled: false,
      snapDragDisabled: false,
      invert: false
    };
  },

  getInitialState: function () {
    var value = this._or(ensureArray(this.props.value), ensureArray(this.props.defaultValue));

    // reused throughout the component to store results of iterations over `value`
    this.tempArray = value.slice();

    var zIndices = [];
    for (var i = 0; i < value.length; i++) {
      value[i] = this._trimAlignValue(value[i], this.props);
      zIndices.push(i);
    }

    return {
      index: -1,
      upperBound: 0,
      sliderLength: 0,
      value: value,
      zIndices: zIndices
    };
  },

  // Keep the internal `value` consistent with an outside `value` if present.
  // This basically allows the slider to be a controlled component.
  componentWillReceiveProps: function (newProps) {
    var value = this._or(ensureArray(newProps.value), this.state.value);

    // ensure the array keeps the same size as `value`
    this.tempArray = value.slice();

    for (var i = 0; i < value.length; i++) {
      this.state.value[i] = this._trimAlignValue(value[i], newProps);
    }
    if (this.state.value.length > value.length)
      this.state.value.length = value.length;

    // If an upperBound has not yet been determined (due to the component being hidden
    // during the mount event, or during the last resize), then calculate it now
    if (this.state.upperBound === 0) {
      this._handleResize();
    }
  },

  // Check if the arity of `value` or `defaultValue` matches the number of children (= number of custom handles).
  // If no custom handles are provided, just returns `value` if present and `defaultValue` otherwise.
  // If custom handles are present but neither `value` nor `defaultValue` are applicable the handles are spread out
  // equally.
  // TODO: better name? better solution?
  _or: function (value, defaultValue) {
    var count = React.Children.count(this.props.children);
    switch (count) {
    case 0:
      return value.length > 0 ? value : defaultValue;
    case value.length:
      return value;
    case defaultValue.length:
      return defaultValue;
    default:
      if (value.length !== count || defaultValue.length !== count) {
        console.warn(this.constructor.displayName + ': Number of values does not match number of children.');
      }
      return linspace(this.props.min, this.props.max, count);
    }
  },

  componentDidMount: function () {
    window.addEventListener('resize', this._handleResize);
    this._handleResize();
  },

  componentWillUnmount: function () {
    clearTimeout(this.resizeTimeout);
    window.removeEventListener('resize', this._handleResize);
  },

  getValue: function () {
    return undoEnsureArray(this.state.value);
  },

  _handleResize: function () {
    // setTimeout of 0 gives element enough time to have assumed its new size if it is being resized
    this.resizeTimeout = window.setTimeout(function() {
      var slider = this.refs.slider;
      var handle = this.refs.handle0;
      var rect = slider.getBoundingClientRect();

      var size = this._sizeKey();

      var sliderMax = rect[this._posMaxKey()];
      var sliderMin = rect[this._posMinKey()];

      this.setState({
        upperBound: slider[size] - handle[size],
        sliderLength: Math.abs(sliderMax - sliderMin),
        handleSize: handle[size],
        sliderStart: this.props.invert ? sliderMax : sliderMin
      });
    }.bind(this), 0);
  },

  // calculates the offset of a handle in pixels based on its value.
  _calcOffset: function (value) {
    var ratio = (value - this.props.min) / (this.props.max - this.props.min);
    return ratio * this.state.upperBound;
  },

  // calculates the value corresponding to a given pixel offset, i.e. the inverse of `_calcOffset`.
  _calcValue: function (offset) {
    var ratio = offset / this.state.upperBound;
    return ratio * (this.props.max - this.props.min) + this.props.min;
  },

  _buildHandleStyle: function (offset, i) {
    var style = {
      position: 'absolute',
      willChange: this.state.index >= 0 ? this._posMinKey() : ''
    };
    style[this._posMinKey()] = offset + 'px';
    return style;
  },

  _getClosestIndex: function (pixelOffset) {
    var minDist = Number.MAX_VALUE;
    var closestIndex = -1;

    var value = this.state.value;
    var l = value.length;

    for (var i = 0; i < l; i++) {
      var offset = this._calcOffset(value[i]);
      var dist = Math.abs(pixelOffset - offset);
      if (dist < minDist) {
        minDist = dist;
        closestIndex = i;
      }
    }

    return closestIndex;
  },

  _calcOffsetFromPosition: function (position) {
    var pixelOffset = position - this.state.sliderStart;
    if (this.props.invert) pixelOffset = this.state.sliderLength - pixelOffset;
    pixelOffset -= (this.state.handleSize / 2);
    return pixelOffset;
  },

  // Snaps the nearest handle to the value corresponding to `position` and calls `callback` with that handle's index.
  _forceValueFromPosition: function (position, callback) {
    var pixelOffset = this._calcOffsetFromPosition(position);
    var closestIndex = this._getClosestIndex(pixelOffset);
    var nextValue = this._trimAlignValue(this._calcValue(pixelOffset));

    var value = this.state.value.slice(); // Clone this.state.value since we'll modify it temporarily
    value[closestIndex] = nextValue;

    // Prevents the slider from shrinking below `props.minDistance`
    for (var i = 0; i < value.length - 1; i += 1) {
      if (value[i + 1] - value[i] < this.props.minDistance) return;
    }

    this.setState({value: value}, callback.bind(this, closestIndex));
  },

  _getMousePosition: function (e) {
    return [
      e['page' + this._axisKey()],
      e['page' + this._orthogonalAxisKey()]
    ];
  },

  _getTouchPosition: function (e) {
    var touch = e.touches[0];
    return [
      touch['page' + this._axisKey()],
      touch['page' + this._orthogonalAxisKey()]
    ];
  },

  _getMouseEventMap: function () {
    return {
      'mousemove': this._onMouseMove,
      'mouseup': this._onMouseUp
    };
  },

  _getTouchEventMap: function () {
    return {
      'touchmove': this._onTouchMove,
      'touchend': this._onTouchEnd
    };
  },

  // create the `mousedown` handler for the i-th handle
  _createOnMouseDown: function (i) {
    return function (e) {
      if (this.props.disabled) return;
      var position = this._getMousePosition(e);
      this._start(i, position[0]);
      this._addHandlers(this._getMouseEventMap());
      pauseEvent(e);
    }.bind(this);
  },

  // create the `touchstart` handler for the i-th handle
  _createOnTouchStart: function (i) {
    return function (e) {
      if (this.props.disabled || e.touches.length > 1) return;
      var position = this._getTouchPosition(e);
      this.startPosition = position;
      this.isScrolling = undefined; // don't know yet if the user is trying to scroll
      this._start(i, position[0]);
      this._addHandlers(this._getTouchEventMap());
      stopPropagation(e);
    }.bind(this);
  },

  _addHandlers: function (eventMap) {
    for (var key in eventMap) {
      document.addEventListener(key, eventMap[key], false);
    }
  },

  _removeHandlers: function (eventMap) {
    for (var key in eventMap) {
      document.removeEventListener(key, eventMap[key], false);
    }
  },

  _start: function (i, position) {
    // if activeElement is body window will lost focus in IE9
    if (document.activeElement && document.activeElement != document.body) {
      document.activeElement.blur();
    }

    this.hasMoved = false;

    this._fireChangeEvent('onBeforeChange');

    var zIndices = this.state.zIndices;
    zIndices.splice(zIndices.indexOf(i), 1); // remove wherever the element is
    zIndices.push(i); // add to end

    this.setState({
      startValue: this.state.value[i],
      startPosition: position,
      index: i,
      zIndices: zIndices
    });
  },

  _onMouseUp: function () {
    this._onEnd(this._getMouseEventMap());
  },

  _onTouchEnd: function () {
    this._onEnd(this._getTouchEventMap());
  },

  _onEnd: function (eventMap) {
    this._removeHandlers(eventMap);
    this.setState({index: -1}, this._fireChangeEvent.bind(this, 'onAfterChange'));
  },

  _onMouseMove: function (e) {
    var position = this._getMousePosition(e);
    this._move(position[0]);
  },

  _onTouchMove: function (e) {
    if (e.touches.length > 1) return;

    var position = this._getTouchPosition(e);

    if (typeof this.isScrolling === 'undefined') {
      var diffMainDir = position[0] - this.startPosition[0];
      var diffScrollDir = position[1] - this.startPosition[1];
      this.isScrolling = Math.abs(diffScrollDir) > Math.abs(diffMainDir);
    }

    if (this.isScrolling) {
      this.setState({index: -1});
      return;
    }

    pauseEvent(e);

    this._move(position[0]);
  },

  _move: function (position) {
    this.hasMoved = true;

    var props = this.props;
    var state = this.state;
    var index = state.index;

    var value = state.value;
    var length = value.length;
    var oldValue = value[index];

    var diffPosition = position - state.startPosition;
    if (props.invert) diffPosition *= -1;

    var diffValue = diffPosition / (state.sliderLength - state.handleSize) * (props.max - props.min);
    var newValue = this._trimAlignValue(state.startValue + diffValue);

    var minDistance = props.minDistance;

    // if "pearling" (= handles pushing each other) is disabled,
    // prevent the handle from getting closer than `minDistance` to the previous or next handle.
    if (!props.pearling) {
      if (index > 0) {
        var valueBefore = value[index - 1];
        if (newValue < valueBefore + minDistance) {
          newValue = valueBefore + minDistance;
        }
      }

      if (index < length - 1) {
        var valueAfter = value[index + 1];
        if (newValue > valueAfter - minDistance) {
          newValue = valueAfter - minDistance;
        }
      }
    }

    value[index] = newValue;

    // if "pearling" is enabled, let the current handle push the pre- and succeeding handles.
    if (props.pearling && length > 1) {
      if (newValue > oldValue) {
        this._pushSucceeding(value, minDistance, index);
        this._trimSucceeding(length, value, minDistance, props.max);
      }
      else if (newValue < oldValue) {
        this._pushPreceding(value, minDistance, index);
        this._trimPreceding(length, value, minDistance, props.min);
      }
    }

    // Normally you would use `shouldComponentUpdate`, but since the slider is a low-level component,
    // the extra complexity might be worth the extra performance.
    if (newValue !== oldValue) {
      this.setState({value: value}, this._fireChangeEvent.bind(this, 'onChange'));
    }
  },

  _pushSucceeding: function (value, minDistance, index) {
    var i, padding;
    for (i = index, padding = value[i] + minDistance;
         value[i + 1] != null && padding > value[i + 1];
         i++, padding = value[i] + minDistance) {
      value[i + 1] = this._alignValue(padding);
    }
  },

  _trimSucceeding: function (length, nextValue, minDistance, max) {
    for (var i = 0; i < length; i++) {
      var padding = max - i * minDistance;
      if (nextValue[length - 1 - i] > padding) {
        nextValue[length - 1 - i] = padding;
      }
    }
  },

  _pushPreceding: function (value, minDistance, index) {
    var i, padding;
    for (i = index, padding = value[i] - minDistance;
         value[i - 1] != null && padding < value[i - 1];
         i--, padding = value[i] - minDistance) {
      value[i - 1] = this._alignValue(padding);
    }
  },

  _trimPreceding: function (length, nextValue, minDistance, min) {
    for (var i = 0; i < length; i++) {
      var padding = min + i * minDistance;
      if (nextValue[i] < padding) {
        nextValue[i] = padding;
      }
    }
  },

  _axisKey: function () {
    var orientation = this.props.orientation;
    if (orientation === 'horizontal') return 'X';
    if (orientation === 'vertical') return 'Y';
  },

  _orthogonalAxisKey: function () {
    var orientation = this.props.orientation;
    if (orientation === 'horizontal') return 'Y';
    if (orientation === 'vertical') return 'X';
  },

  _posMinKey: function () {
    var orientation = this.props.orientation;
    if (orientation === 'horizontal') return this.props.invert ? 'right' : 'left';
    if (orientation === 'vertical') return this.props.invert ? 'bottom' : 'top';
  },

  _posMaxKey: function () {
    var orientation = this.props.orientation;
    if (orientation === 'horizontal') return this.props.invert ? 'left' : 'right';
    if (orientation === 'vertical') return this.props.invert ? 'top' : 'bottom';
  },

  _sizeKey: function () {
    var orientation = this.props.orientation;
    if (orientation === 'horizontal') return 'clientWidth';
    if (orientation === 'vertical') return 'clientHeight';
  },

  _trimAlignValue: function (val, props) {
    return this._alignValue(this._trimValue(val, props), props);
  },

  _trimValue: function (val, props) {
    props = props || this.props;

    if (val <= props.min) val = props.min;
    if (val >= props.max) val = props.max;

    return val;
  },

  _alignValue: function (val, props) {
    props = props || this.props;

    var valModStep = (val - props.min) % props.step;
    var alignValue = val - valModStep;

    if (Math.abs(valModStep) * 2 >= props.step) {
      alignValue += (valModStep > 0) ? props.step : (-props.step);
    }

    return parseFloat(alignValue.toFixed(5));
  },

  _renderHandle: function (style, child, i) {
    var className = this.props.handleClassName + ' ' +
      (this.props.handleClassName + '-' + i) + ' ' +
      (this.state.index === i ? this.props.handleActiveClassName : '');

      // React.createElement('div', {
      //     ref: 'handle' + i,
      //     key: 'handle' + i,
      //     className: className,
      //     style: style,
      //     onMouseDown: this._createOnMouseDown(i),
      //     onTouchStart: this._createOnTouchStart(i)
      //   },
      //   child
      // )
    return (
      <div
        ref={'handle' + i}
        key={'handle' + i}
        className={className}
        style={{ ...styles.handle, ...style }}
        onMouseDown={this._createOnMouseDown(i)}
        onTouchStart={this._createOnTouchStart(i)}
      >
        {child}
      </div>
    );
  },

  _renderHandles: function (offset) {
    var length = offset.length;

    var styles = this.tempArray;
    for (var i = 0; i < length; i++) {
      styles[i] = this._buildHandleStyle(offset[i], i);
    }

    var res = this.tempArray;
    var renderHandle = this._renderHandle;
    if (React.Children.count(this.props.children) > 0) {
      React.Children.forEach(this.props.children, function (child, i) {
        res[i] = renderHandle(styles[i], child, i);
      });
    } else {
      for (i = 0; i < length; i++) {
        res[i] = renderHandle(styles[i], null, i);
      }
    }
    return res;
  },

  _buildBarStyle: function (min, max) {
    var obj = {
      position: 'absolute',
      willChange: this.state.index >= 0 ? this._posMinKey() + ',' + this._posMaxKey() : ''
    };
    obj[this._posMinKey()] = min;
    obj[this._posMaxKey()] = max;
    return obj;
  },

  _renderBar: function (i, offsetFrom, offsetTo) {

    const className = this.props.barClassName + ' ' + this.props.barClassName + '-' + i;
    let barStyle = this._buildBarStyle(offsetFrom, this.state.upperBound - offsetTo);

    if ((i === 0 && !_isArray(this.props.defaultValue)) || i === 1 && _isArray(this.props.defaultValue)) {
      barStyle = _assign({}, barStyle, styles.selectedBar);
    } else {
      barStyle = _assign({}, barStyle, styles.unselectedBar);
    }

    // React.createElement('div', {
    //   key: 'bar' + i,
    //   ref: 'bar' + i,
    //   className: this.props.barClassName + ' ' + this.props.barClassName + '-' + i,
    //   style: this._buildBarStyle(offsetFrom, this.state.upperBound - offsetTo)
    // })

    return (
      <div
        key={'bar' + i}
        ref={'bar' + i}
        className={className}
        style={{ ...styles.bar, ...barStyle }}/>
    );
  },

  _renderBars: function (offset) {
    var bars = [];
    var lastIndex = offset.length - 1;

    bars.push(this._renderBar(0, 0, offset[0]));

    for (var i = 0; i < lastIndex; i++) {
      bars.push(this._renderBar(i + 1, offset[i], offset[i + 1]));
    }

    bars.push(this._renderBar(lastIndex + 1, offset[lastIndex], this.state.upperBound));

    return bars;
  },

  _onSliderMouseDown: function (e) {
    if (this.props.disabled) return;
    this.hasMoved = false;
    if (!this.props.snapDragDisabled) {
      var position = this._getMousePosition(e);
      this._forceValueFromPosition(position[0], function (i) {
        this._fireChangeEvent('onChange');
        this._start(i, position[0]);
        this._addHandlers(this._getMouseEventMap());
      }.bind(this));
    }

    pauseEvent(e);
  },

  _onSliderClick: function (e) {
    if (this.props.disabled) return;

    if (this.props.onSliderClick && !this.hasMoved) {
      var position = this._getMousePosition(e);
      var valueAtPos = this._trimAlignValue(this._calcValue(this._calcOffsetFromPosition(position[0])));
      this.props.onSliderClick(valueAtPos);
    }
  },

  _fireChangeEvent: function (event) {
    if (this.props[event]) {
      this.props[event](undoEnsureArray(this.state.value));
    }
  },

  render: function () {

    const offset = this.tempArray;
    const value = this.state.value;
    const l = this.state.value.length;
    for (let i = 0; i < l; i++) {
      offset[i] = this._calcOffset(value[i], i);
    }

    const orientation = this.props.orientation === 'vertical' ?
                        styles.verticalSlider :
                        styles.horizontalSlider;

    return (
      <div
        ref="slider"
        style={{ ...styles.base, ...orientation }}
        onMouseDown={this._onSliderMouseDown}
        onClick={this._onSliderClick}
      >
        {this.props.withBars ? this._renderBars(offset) : null}
        {this._renderHandles(offset)}
      </div>
    );
  }
});

export default Slider;

const styles = {
  base: {
    position: 'relative',
    borderRadius: 6
  },
  horizontalSlider: {
    width: '100%',
    height: 12
  },
  verticalSlider: {
    maxHeight: 500,
    width: 12,
    border: '1px solid grey'
  },
  handle: {
    fontSize: '0.9em',
    textAlign: 'center',
    backgroundColor: '#CCC',
    color: 'white',
    border: '1px solid #777',
    cursor: 'pointer',
    height: 12,
    width: 12,
    borderRadius: 12,
    top: -4
  },
  bar: {
    position: 'relative',
    backgroundColor: "rgb(200,200,200)",
    borderRadius: 2
  },
  /*
  there are a few style cases for the bars.

  1. there is only 1 value.
  - the bar to the left of the handle is colored
  - the bar to the right of the handle is a color representing "unselected"

  2. there are 2 values.
  - the bars to the outsides of the handles are "unselected"
  - the bar in the middle is colored
  */

  unselectedBar: {
    backgroundColor: '#777',
    height: 1,
    top: 2
  },
  selectedBar: {
    backgroundColor: '#CCC',
    height: 6
  }

};<|MERGE_RESOLUTION|>--- conflicted
+++ resolved
@@ -1,9 +1,6 @@
 import React from "react";
-<<<<<<< HEAD
+import PropTypes from 'prop-types';
 import createReactClass from "create-react-class";
-=======
-import PropTypes from 'prop-types';
->>>>>>> f5f6e550
 import _assign from "lodash/assign";
 import _isArray from "lodash/isArray";
 
