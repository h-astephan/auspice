import d3 from "d3";

// datasets json: object of list (to ensure order) of list (to be flexible)
// until terminated by an empty list indicating that no further datasets
// resolution are made
export const datasets={
  'virus':{
    'flu':{
      'lineages':{
        'h3n2':     {'duration':{'3y':{}, '6y':{}, '12y':{}, 'default':'3y'}},
        'h1n1pdm':  {'duration':{'3y':{}, '6y':{}, '12y':{}, 'default':'3y'}},
        'Vic':      {'duration':{'3y':{}, '6y':{}, '12y':{}, 'default':'3y'}},
        'Yam':      {'duration':{'3y':{}, '6y':{}, '12y':{}, 'default':'3y'}},
        'default':'h3n2',
        }
      },
    'zika':{},
    'ebola':{},
    'default':'zika'
  }
}

export const colorOptions = {
    "country":{"key":"country", "legendTitle":"Country", "menuItem":"country", "type":"discrete"},
    "region":{"key":"region", "legendTitle":"Region", "menuItem":"region", "type":"discrete"},
    "num_date":{"key":"num_date", "legendTitle":"Sampling date", "menuItem":"date", "type":"continuous"},
    "ep":{"key":"ep", "legendTitle":"Epitope Mutations", "menuItem":"epitope mutations", "type":"continuous"},
    "ne":{"key":"ne", "legendTitle":"Non-epitope Mutations", "menuItem":"nonepitope mutations", "type":"continuous"},
    "rb":{"key":"rb", "legendTitle":"Receptor Binding Mutations", "menuItem":"RBS mutations", "type":"continuous"},
    "gt":{"key":"genotype", "legendTitle":"Genotype", "menuItem":"genotype", "type":"discrete"}
  }

/* static for now, then hand rolled version of https://github.com/digidem/react-dimensions */
export const width = 1126; /* no longer used */
export const margin = 60;
export const controlsWidth = 240;
export const totalVerticalPadding = 160; // this includes the header + space between the bottom and the card (refactor.)
export const controlsHiddenWidth = 1000;
export const entropyChartHeight = 300;
export const twoColumnBreakpoint = 1600;
export const maxMapWidth = 1000; /* just right for our default zoom level (which is also min) */
export const defaultColorBy = "country";
export const defaultLayout = "rect";
export const defaultDistanceMeasure = "div";
export const defaultDateRange = 6;
export const date_select = true;
export const file_prefix = "Zika_";
export const branchLabels = false;
export const restrictTo = {"region": "all"};
export const time_window = 3.0;
export const fullDataTimeWindow = 1.5;
export const time_ticks = [2013.0, 2013.5, 2014.0, 2014.5, 2015.0, 2015.5, 2016.0];
export const dfreq_dn = 2;
export const reallySmallNumber = -100000000;
export const reallyBigNumber = 10000000;
export const LBItime_window = 0.5;
export const LBItau = 0.0005;
export const mutType = "nuc";
export const default_gene = "nuc";
export const plot_frequencies = false;
export const genericDomain = [ 0, 0.111, 0.222, 0.333, 0.444, 0.555, 0.666, 0.777, 0.888, 1.0 ];
export const epiColorDomain = genericDomain;
export const nonEpiColorDomain = genericDomain;
export const rbsColorDomain = genericDomain;
export const dateColorDomain = genericDomain;
export const legendRectSize = 15;
export const legendSpacing = 4;
export const nonTipNodeRadius = 0;
export const tipRadius = 4;
export const tipRadiusOnLegendMatch = 7;
export const defaultDistanceMeasures = ["num_date", "div"];
<<<<<<< HEAD
export const fastTransitionDuration = 300; // in milliseconds
export const mediumTransitionDuration = 600; // in milliseconds
export const slowTransitionDuration = 1200; // in milliseconds
export const mapAnimationDurationInMilliseconds = 5000;

=======
export const fastTransitionDuration = 350; // in milliseconds
export const mediumTransitionDuration = 700; // in milliseconds
export const slowTransitionDuration = 1400; // in milliseconds
>>>>>>> fae98268
export const HIColorDomain = genericDomain.map((d) => {
  return Math.round(100 * (d * 3.6)) / 100;
});
export const dfreqColorDomain = genericDomain.map((d) => {
  return Math.round(100 * (0.2 + d * 1.8)) / 100;
});
export const fitnessColorDomain = genericDomain.map((d) => {
  return Math.round(100 * ((d - 0.5) * 16.0)) / 100;
});
export const dHIScale = d3.scale.linear()
  .domain([0, 1])
  .range([2.0, 4.5]);

export const freqScale = d3.scale.sqrt()
  .domain([0, 1])
  .range([1, 10]);

export const distanceScale = d3.scale.sqrt()
  .domain([3, 20])
  .range([9, 3])
  .clamp([true]);

export const genotypeColors = [
  "#60AA9E", "#D9AD3D", "#5097BA", "#E67030", "#8EBC66", "#E59637", "#AABD52", "#DF4327", "#C4B945", "#75B681"
];

// arrays for discrete color scales
export const colors = [
  [],
  ["#4C90C0"],
  ["#4C90C0", "#CBB742"],
  ["#4988C5", "#7EB876", "#CBB742"],
  ["#4580CA", "#6BB28D", "#AABD52", "#DFA43B"],
  ["#4377CD", "#61AB9D", "#94BD61", "#CDB642", "#E68133"],
  ["#416DCE", "#59A3AA", "#84BA6F", "#BBBC49", "#E29D39", "#E1502A"],
  ["#3F63CF", "#529AB6", "#75B681", "#A6BE55", "#D4B13F", "#E68133", "#DC2F24"]
  ["#3E58CF", "#4B8EC1", "#65AE96", "#8CBB69", "#B8BC4A", "#DCAB3C", "#E67932", "#DC2F24"],
  ["#3F4DCB", "#4681C9", "#5AA4A8", "#78B67E", "#9EBE5A", "#C5B945", "#E0A23A", "#E67231", "#DC2F24"],
  ["#4042C7", "#4274CE", "#5199B7", "#69B091", "#88BB6C", "#ADBD51", "#CEB541", "#E39B39", "#E56C2F", "#DC2F24"],
  ["#4137C2", "#4066CF", "#4B8DC2", "#5DA8A3", "#77B67F", "#96BD60", "#B8BC4B", "#D4B13F", "#E59638", "#E4672F", "#DC2F24"],
  ["#462EB9", "#3E58CF", "#4580CA", "#549DB2", "#69B091", "#83BA70", "#A2BE57", "#C1BA47", "#D9AD3D", "#E69136", "#E4632E", "#DC2F24"],
  ["#4B26B1", "#3F4ACA", "#4272CE", "#4D92BF", "#5DA8A3", "#74B583", "#8EBC66", "#ACBD51", "#C8B944", "#DDA93C", "#E68B35", "#E3602D", "#DC2F24"],
  ["#511EA8", "#403DC5", "#4063CF", "#4785C7", "#559EB1", "#67AF94", "#7EB877", "#98BD5E", "#B4BD4C", "#CDB642", "#DFA53B", "#E68735", "#E35D2D", "#DC2F24"],
  ["#511EA8", "#403AC4", "#3F5ED0", "#457FCB", "#5098B9", "#60AA9F", "#73B583", "#8BBB6A", "#A4BE56", "#BDBB48", "#D3B240", "#E19F3A", "#E68234", "#E25A2C", "#DC2F24"],
  ["#511EA8", "#4138C3", "#3E59CF", "#4379CD", "#4D92BE", "#5AA5A8", "#6BB18E", "#7FB975", "#96BD5F", "#AFBD4F", "#C5B945", "#D8AE3E", "#E39B39", "#E67D33", "#E2572B", "#DC2F24"],
  ["#511EA8", "#4236C1", "#3F55CE", "#4273CE", "#4A8CC2", "#569FAF", "#64AD98", "#76B680", "#8BBB6A", "#A1BE58", "#B7BC4B", "#CCB742", "#DCAB3C", "#E59638", "#E67932", "#E1552B", "#DC2F24"],
  ["#511EA8", "#4335BF", "#3F51CC", "#416ECE", "#4887C6", "#529BB6", "#5FA9A0", "#6EB389", "#81B973", "#95BD61", "#AABD52", "#BFBB48", "#D1B340", "#DEA63B", "#E69237", "#E67531", "#E1522A", "#DC2F24"],
  ["#511EA8", "#4333BE", "#3F4ECB", "#4169CF", "#4682C9", "#4F96BB", "#5AA5A8", "#68AF92", "#78B77D", "#8BBB6A", "#9EBE59", "#B3BD4D", "#C5B945", "#D5B03F", "#E0A23A", "#E68D36", "#E67231", "#E1502A", "#DC2F24"],
  ["#511EA8", "#4432BD", "#3F4BCA", "#4065CF", "#447ECC", "#4C91BF", "#56A0AE", "#63AC9A", "#71B486", "#81BA72", "#94BD62", "#A7BE54", "#BABC4A", "#CBB742", "#D9AE3E", "#E29E39", "#E68935", "#E56E30", "#E14F2A", "#DC2F24"],
  ["#511EA8", "#4531BC", "#3F48C9", "#3F61D0", "#4379CD", "#4A8CC2", "#539CB4", "#5EA9A2", "#6BB18E", "#7AB77B", "#8BBB6A", "#9CBE5B", "#AFBD4F", "#C0BA47", "#CFB541", "#DCAB3C", "#E39B39", "#E68534", "#E56B2F", "#E04D29", "#DC2F24"],
  ["#511EA8", "#4530BB", "#3F46C8", "#3F5ED0", "#4375CD", "#4988C5", "#5098B9", "#5AA5A8", "#66AE95", "#73B583", "#82BA71", "#93BC62", "#A4BE56", "#B5BD4C", "#C5B945", "#D3B240", "#DEA73B", "#E59738", "#E68234", "#E4682F", "#E04C29", "#DC2F24"],
  ["#511EA8", "#462FBA", "#3F44C8", "#3E5BD0", "#4270CE", "#4784C8", "#4E95BD", "#57A1AD", "#61AB9C", "#6DB38A", "#7BB879", "#8BBB6A", "#9BBE5C", "#ABBD51", "#BBBC49", "#CBB843", "#D6AF3E", "#DFA43B", "#E69537", "#E67F33", "#E4662E", "#E04A29", "#DC2F24"],
  ["#511EA8", "#462EB9", "#4042C7", "#3E58CF", "#416DCE", "#4580CA", "#4C90C0", "#549DB2", "#5DA8A3", "#69B091", "#75B681", "#83BA70", "#92BC63", "#A2BE57", "#B2BD4D", "#C1BA47", "#CEB541", "#D9AD3D", "#E1A03A", "#E69136", "#E67C32", "#E4632E", "#E04929", "#DC2F24"],
  ["#511EA8", "#462EB9", "#4040C6", "#3F55CE", "#4169CF", "#447DCC", "#4A8CC2", "#529AB7", "#5AA5A8", "#64AD98", "#70B487", "#7DB878", "#8BBB6A", "#99BD5D", "#A9BD53", "#B7BC4B", "#C5B945", "#D1B340", "#DCAB3C", "#E29D39", "#E68D36", "#E67932", "#E3612D", "#E04828", "#DC2F24"],
  ["#511EA8", "#472DB8", "#403EC6", "#3F53CD", "#4066CF", "#4379CD", "#4989C5", "#4F97BB", "#57A1AD", "#61AA9E", "#6BB18E", "#77B67F", "#84BA70", "#92BC64", "#A0BE58", "#AFBD4F", "#BCBB49", "#CAB843", "#D4B13F", "#DEA83C", "#E39B39", "#E68A35", "#E67732", "#E35F2D", "#DF4728", "#DC2F24"],
  ["#511EA8", "#472CB7", "#403DC5", "#3F50CC", "#4063CF", "#4375CD", "#4785C7", "#4D93BE", "#559EB1", "#5DA8A3", "#67AF94", "#72B485", "#7EB877", "#8BBB6A", "#98BD5E", "#A6BE55", "#B4BD4C", "#C1BA47", "#CDB642", "#D7AF3E", "#DFA53B", "#E49838", "#E68735", "#E67431", "#E35D2D", "#DF4628", "#DC2F24"],
  ["#511EA8", "#482CB7", "#403BC5", "#3F4ECB", "#3F61D0", "#4272CE", "#4682C9", "#4C90C0", "#529BB5", "#5AA5A8", "#63AC9A", "#6DB28B", "#78B77D", "#84BA6F", "#91BC64", "#9EBE59", "#ACBD51", "#B9BC4A", "#C5B945", "#D0B441", "#DAAD3D", "#E0A23A", "#E59637", "#E68434", "#E67231", "#E35C2C", "#DF4528", "#DC2F24"],
  ["#511EA8", "#482BB6", "#403AC4", "#3F4CCB", "#3F5ED0", "#426FCE", "#457FCB", "#4A8CC2", "#5098B9", "#58A2AC", "#60AA9F", "#69B091", "#73B583", "#7FB976", "#8BBB6A", "#97BD5F", "#A4BE56", "#B1BD4E", "#BDBB48", "#C9B843", "#D3B240", "#DCAB3C", "#E19F3A", "#E69337", "#E68234", "#E67030", "#E25A2C", "#DF4428", "#DC2F24"],
  ["#511EA8", "#482BB6", "#4039C3", "#3F4ACA", "#3E5CD0", "#416CCE", "#447CCD", "#4989C4", "#4E96BC", "#559FB0", "#5DA8A4", "#66AE96", "#6FB388", "#7AB77C", "#85BA6F", "#91BC64", "#9DBE5A", "#AABD53", "#B6BD4B", "#C2BA46", "#CDB642", "#D6B03F", "#DDA83C", "#E29D39", "#E69036", "#E67F33", "#E56D30", "#E2592C", "#DF4428", "#DC2F24"]
];

//const filterAbbr = [["geo", "geographic location"]];
export const filterAbbrFwd = {"geo":"geographic location", "all":"all"};
export const filterAbbrRev = {"geographic location":"geo", "all":"all"};<|MERGE_RESOLUTION|>--- conflicted
+++ resolved
@@ -69,17 +69,10 @@
 export const tipRadius = 4;
 export const tipRadiusOnLegendMatch = 7;
 export const defaultDistanceMeasures = ["num_date", "div"];
-<<<<<<< HEAD
-export const fastTransitionDuration = 300; // in milliseconds
-export const mediumTransitionDuration = 600; // in milliseconds
-export const slowTransitionDuration = 1200; // in milliseconds
-export const mapAnimationDurationInMilliseconds = 5000;
-
-=======
 export const fastTransitionDuration = 350; // in milliseconds
 export const mediumTransitionDuration = 700; // in milliseconds
 export const slowTransitionDuration = 1400; // in milliseconds
->>>>>>> fae98268
+export const mapAnimationDurationInMilliseconds = 5000;
 export const HIColorDomain = genericDomain.map((d) => {
   return Math.round(100 * (d * 3.6)) / 100;
 });
