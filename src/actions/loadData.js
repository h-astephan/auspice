import queryString from "query-string";
import * as types from "./types";
import { charonAPIAddress } from "../util/globals";
import { goTo404 } from "./navigation";
import { createStateFromQueryOrJSONs, createTreeTooState } from "./recomputeReduxState";
import { loadFrequencies } from "./frequencies";
import { fetchJSON } from "../util/serverInteraction";
import { warningNotification, errorNotification } from "./notifications";
import { hasExtension, getExtension } from "../util/extensions";


/* TODO: make a default auspice server (not charon) and make charon the nextstrain server. Or vice versa. */
const serverAddress = hasExtension("serverAddress") ? getExtension("serverAddress") : charonAPIAddress;

/**
 * Sends a GET request to the `/charon` web API endpoint requesting data.
 * Throws an `Error` if the response is not successful or is not a redirect.
 *
 * Returns a `Promise` containing the `Response` object. JSON data must be
 * accessed from the `Response` object using the `.json()` method.
 *
 * @param {String} prefix: the main dataset information pertaining to the query,
 *  e.g. 'flu'
 * @param {Object} additionalQueries: additional information to be parsed as a
 *  query string such as `type` (`String`) or `narrative` (`Boolean`).
 */
const getDatasetFromCharon = (prefix, {type, narrative=false}={}) => {
  let path = `${serverAddress}/${narrative?"getNarrative":"getDataset"}`;
  path += `?prefix=${prefix}`;
  if (type) path += `&type=${type}`;
  const p = fetch(path)
    .then((res) => {
      if (res.status !== 200) {
        throw new Error(res.statusText);
      }
      return res;
    });
  return p;
};

/**
 * Requests data from a hardcoded web API endpoint.
 * Throws an `Error` if the response is not successful.
 *
 * Returns a `Promise` containing the `Response` object. JSON data must be
 * accessed from the `Response` object using the `.json()` method.
 *
 * Note: we currently expect a single dataset to be present in "hardcodedDataPaths".
 * This may be extended to multiple in the future...
 *
 * @param {String} prefix: the main dataset information pertaining to the query,
 *  e.g. 'flu'
 * @param {Object} additionalQueries: additional information to be parsed as a
 *  query string such as `type` (`String`) or `narrative` (`Boolean`).
 */
const getHardcodedData = (prefix, {type="mainJSON", narrative=false}={}) => {
  const datapaths = getExtension("hardcodedDataPaths");

  const p = fetch(datapaths[type])
    .then((res) => {
      if (res.status !== 200) {
        throw new Error(res.statusText);
      }
      return res;
    });
  return p;
};

const getDataset = hasExtension("hardcodedDataPaths") ? getHardcodedData : getDatasetFromCharon;

/**
 * given a url, which dataset fetches should be made?
 * If a second tree is defined - e.g.
 * `flu/seasonal/h3n2/ha/2y:flu/seasonal/h3n2/na/2y`.
 * then we want to make two fetches - one for 
 * `flu/seasonal/h3n2/ha/2y` and one for `flu/seasonal/h3n2/na/2y`.
 *
 * @returns {Array} [0] {string} url, modified as needed to represent main dataset
 *                  [1] {string | undefined} secondTreeUrl, if applicable
 */
const collectDatasetFetchUrls = (url) => {
  let secondTreeUrl;
  if (url.includes(":")) {
    const parts = url.replace(/^\//, '')
      .replace(/\/$/, '')
      .split(":");
    url = parts[0];
    secondTreeUrl = parts[1];
  }
  return [url, secondTreeUrl];
};

/**
 * This is for processing a second tree using the deprecated
 * syntax of declaring second trees, e.g. `flu/seasonal/h3n2/ha:na/2y`
 * We are keeping this to allow backwards compatibility.
 *
 * given a url to fetch, check if a second tree is defined.
 * e.g. `ha:na`. If so, then we want to make two fetches,
 * one for `ha` and one for `na`.
 *
 * @returns {Array} [0] {string} url, modified as needed to represent main tree
 *                  [1] {string | undefined} secondTreeUrl
 *                  [2] {string | undefined} string of old syntax
 */
const collectDatasetFetchUrlsDeprecatedSyntax = (url) => {
  let secondTreeUrl;
  let treeName;
  let secondTreeName;
  const parts = url.replace(/^\//, '')
    .replace(/\/$/, '')
    .split("/");
  for (let i = 0; i < parts.length; i++) {
    if (parts[i].indexOf(":") !== -1) {
      [treeName, secondTreeName] = parts[i].split(":");
      parts[i] = treeName;
      url = parts.join("/"); // this is the first tree URL
      parts[i] = secondTreeName;
      secondTreeUrl = parts.join("/"); // this is the second tree URL
      break;
    }
  }
  return [url, secondTreeUrl, treeName.concat(":", secondTreeName)];
};

const fetchDataAndDispatch = async (dispatch, url, query, narrativeBlocks) => {
  /* Once upon a time one could specify a second tree via a `?tt=tree_name`.
  This is no longer supported, however we still display an error message. */
  if (query.tt) {
    dispatch(errorNotification({
      message: `Specifing a second tree via '?tt=${query.tt}' is no longer supported.`,
      details: "The new syntax requires the complete name for both trees. " +
        "For example, instead of 'flu/seasonal/h3n2/ha/2y?tt=na' you must " +
        "specify 'flu/seasonal/h3n2/ha/2y:flu/seasonal/h3n2/na/2y' "
    }));
  }
  let pathnameShouldBe = url; /* the pathname to display in the URL */
  let [mainDatasetUrl, secondTreeUrl] = collectDatasetFetchUrls(url);
  /* fetch the dataset JSON + the dataset JSON of a second tree if applicable */
  let datasetJson;
  let secondTreeDataset = false;
  try {
    if (!secondTreeUrl) {
      const mainDatasetResponse = await getDataset(mainDatasetUrl);
      datasetJson = await mainDatasetResponse.json();
      pathnameShouldBe = queryString.parse(mainDatasetResponse.url.split("?")[1]).prefix;
    } else {
      try {
        /* TO DO -- we used to fetch both trees at once, and the server would provide
         * the following info accordingly. This required `recomputeReduxState` to be
         * overly complicated. Since we have 2 fetches, could we simplify things
         * and make `recomputeReduxState` for the first tree followed by another
         * state recomputation? */
        const mainDatasetResponse = await getDataset(mainDatasetUrl);
        datasetJson = await mainDatasetResponse.json();
        secondTreeDataset = await getDataset(secondTreeUrl)
          .then((res) => res.json());
      } catch (e) {
        /* If the url is in the old syntax (e.g. `ha:na`) then `collectDatasetFetchUrls`
         * will return incorrect dataset URLs (perhaps for both trees)
         * In this case, we will try to parse the url again according to the old syntax
         * and try to get the dataset for the main tree and second tree again.
         * Also displays warning to the user to let them know the old syntax is deprecated. */
        let oldSyntax;
        [mainDatasetUrl, secondTreeUrl, oldSyntax] = collectDatasetFetchUrlsDeprecatedSyntax(url);
        pathnameShouldBe = `${mainDatasetUrl}:${secondTreeUrl}`
        const mainDatasetResponse = await getDataset(mainDatasetUrl);
        datasetJson = await mainDatasetResponse.json();
        secondTreeDataset = await getDataset(secondTreeUrl)
          .then((res) => res.json());
        dispatch(warningNotification({
          message: `Specifing a second tree via "${oldSyntax}" is deprecated.`,
          details: "The url has been modified to reflect the new syntax."
        }));
      }
<<<<<<< HEAD
    }

    dispatch({
      type: types.CLEAN_START,
      pathnameShouldBe,
      ...createStateFromQueryOrJSONs({
        json: datasetJson,
        secondTreeDataset,
        query,
        narrativeBlocks,
        mainTreeName: secondTreeUrl ? mainDatasetUrl : null,
        secondTreeName: secondTreeUrl ? secondTreeUrl : null
      })
=======
      return false;
    })
    .then(() => {
      /* Get available datasets -- this is needed for the sidebar dataset-change dropdowns etc */
      fetchJSON(`${charonAPIAddress}/getAvailable?prefix=${window.location.pathname}`)
        .then((res) => dispatch({type: types.SET_AVAILABLE, data: res}));
    })
    .catch((err) => {
      if (err.message === "No Content") { // status code 204
        /* TODO: add more helper functions for moving between pages in auspice */
        return dispatch({
          type: types.PAGE_CHANGE,
          displayComponent: "splash",
          pushState: true
        });
      }
      console.warn(err, err.message);
      dispatch(goTo404(`Couldn't load JSONs for ${url}`));
>>>>>>> 15ac2cfa
    });

  } catch (err) {
    console.error(err, err.message);
    dispatch(goTo404(`Couldn't load JSONs for ${url}`));
    return;
  }

  /* do we have frequencies to display? */
  if (datasetJson.meta.panels && datasetJson.meta.panels.indexOf("frequencies") !== -1) {
    try {
      const frequencyData = await getDataset(mainDatasetUrl, {type: "tip-frequencies"})
        .then((res) => res.json());
      dispatch(loadFrequencies(frequencyData));
    } catch (err) {
      console.error("Failed to fetch frequencies", err.message)
      dispatch(warningNotification({message: "Failed to fetch frequencies"}));
    }
  }

  /* Get available datasets -- this is needed for the sidebar dataset-change dropdowns etc */
  try {
    const availableDatasets = await fetchJSON(`${charonAPIAddress}/getAvailable?prefix=${window.location.pathname}`)
    dispatch({type: types.SET_AVAILABLE, data: availableDatasets});
  } catch (err) {
    console.error("Failed to fetch available datasets", err.message)
    dispatch(warningNotification({message: "Failed to fetch available datasets"}));
  }

};

export const loadSecondTree = (secondTreeUrl, firstTreeUrl) => async (dispatch, getState) => {
  let secondJson;
  try {
    secondJson = await getDataset(secondTreeUrl)
      .then((res) => res.json());
  } catch (err) {
    console.error("Failed to fetch additional tree", err.message);
    dispatch(warningNotification({message: "Failed to fetch second tree"}));
    return;
  }
  const oldState = getState();
  const newState = createTreeTooState({treeTooJSON: secondJson.tree, oldState, originalTreeUrl: firstTreeUrl, secondTreeUrl: secondTreeUrl});
  dispatch({type: types.TREE_TOO_DATA, ...newState});
};


export const loadJSONs = ({url = window.location.pathname, search = window.location.search} = {}) => {
  return (dispatch, getState) => {
    const { tree } = getState();
    if (tree.loaded) {
      dispatch({type: types.DATA_INVALID});
    }
    const query = queryString.parse(search);

    if (url.indexOf("narratives") === -1) {
      fetchDataAndDispatch(dispatch, url, query);
    } else {
      /* we want to have an additional fetch to get the narrative JSON, which in turn
      tells us which data JSON to fetch... */
      getDatasetFromCharon(url, {narrative: true})
        .then((res) => res.json())
        .then((blocks) => {
          const firstURL = blocks[0].dataset;
          const firstQuery = queryString.parse(blocks[0].query);
          if (query.n) firstQuery.n = query.n;
          fetchDataAndDispatch(dispatch, firstURL, firstQuery, blocks);
        })
        .catch((err) => {
          console.error("Error obtaining narratives", err.message);
          dispatch(goTo404(`Couldn't load narrative for ${url}`));
        });
    };
  };
};<|MERGE_RESOLUTION|>--- conflicted
+++ resolved
@@ -173,7 +173,6 @@
           details: "The url has been modified to reflect the new syntax."
         }));
       }
-<<<<<<< HEAD
     }
 
     dispatch({
@@ -187,29 +186,17 @@
         mainTreeName: secondTreeUrl ? mainDatasetUrl : null,
         secondTreeName: secondTreeUrl ? secondTreeUrl : null
       })
-=======
-      return false;
-    })
-    .then(() => {
-      /* Get available datasets -- this is needed for the sidebar dataset-change dropdowns etc */
-      fetchJSON(`${charonAPIAddress}/getAvailable?prefix=${window.location.pathname}`)
-        .then((res) => dispatch({type: types.SET_AVAILABLE, data: res}));
-    })
-    .catch((err) => {
-      if (err.message === "No Content") { // status code 204
-        /* TODO: add more helper functions for moving between pages in auspice */
-        return dispatch({
-          type: types.PAGE_CHANGE,
-          displayComponent: "splash",
-          pushState: true
-        });
-      }
-      console.warn(err, err.message);
-      dispatch(goTo404(`Couldn't load JSONs for ${url}`));
->>>>>>> 15ac2cfa
     });
 
   } catch (err) {
+    if (err.message === "No Content") { // status code 204
+      /* TODO: add more helper functions for moving between pages in auspice */
+      return dispatch({
+        type: types.PAGE_CHANGE,
+        displayComponent: "splash",
+        pushState: true
+      });
+    }
     console.error(err, err.message);
     dispatch(goTo404(`Couldn't load JSONs for ${url}`));
     return;
