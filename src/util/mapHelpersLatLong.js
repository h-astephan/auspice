--- conflicted
+++ resolved
@@ -1,12 +1,7 @@
 import {averageColors} from "./colorHelpers";
 import {getTipColorAttribute} from "./treeHelpers";
 
-<<<<<<< HEAD
-const getLatLongs = (nodes, visibility, metadata, map, colorBy, geoResolution, colorScale) => {
-=======
-const getLatLongs = (nodes, metadata, map, colorBy, geoResolution, colorScale, sequences) => {
->>>>>>> d89efe2e
-
+const getLatLongs = (nodes, visibility, metadata, map, colorBy, geoResolution, colorScale, sequences) => {
   const aggregatedLocations = {}; /* demes */
   const aggregatedTransmissions = {}; /* edges, animation paths */
   const demesToColors = {};
@@ -32,15 +27,10 @@
   /*
     aggregate locations for demes
   */
-<<<<<<< HEAD
   nodes.forEach((n, i) => {
     /* demes only count terminal nodes */
+    const tipColorAttribute = getTipColorAttribute(n, colorScale, sequences);
     if (!n.children && visibility[i] === "visible") {
-=======
-  nodes.forEach((n) => {
-    const tipColorAttribute = getTipColorAttribute(n, colorScale, sequences);
-    if (!n.children) {
->>>>>>> d89efe2e
       // look up geo1 geo2 geo3 do lat longs differ
       if (aggregatedLocations[n.attr[geoResolution]]) {
         aggregatedLocations[n.attr[geoResolution]].push(colorScale.scale(tipColorAttribute));
@@ -54,7 +44,6 @@
     */
     if (n.children) {
       n.children.forEach((child) => {
-<<<<<<< HEAD
         /* only draw transmissions if
         (1) the node & child aren't the same location and
         (2) if child is visibile
@@ -63,19 +52,10 @@
           visibility[child.arrayIdx] === "visible") {
           const transmission = n.attr[geoResolution] + "/" + child.attr[geoResolution];
           if (aggregatedTransmissions[transmission]) {
-            aggregatedTransmissions[transmission].push(colorScale(n.attr[colorBy]));
+            aggregatedTransmissions[transmission].push(colorScale.scale(n.attr[colorBy]));
           } else {
-            aggregatedTransmissions[transmission] = [colorScale(n.attr[colorBy])];
+            aggregatedTransmissions[transmission] = [colorScale.scale(n.attr[colorBy])];
           }
-=======
-        if (n.attr[geoResolution] === child.attr[geoResolution]) { return; }
-        // look up in transmissions dictionary
-        if (aggregatedTransmissions[n.attr[geoResolution] + "/" + child.attr[geoResolution]]) {
-          aggregatedTransmissions[n.attr[geoResolution] + "/" + child.attr[geoResolution]].push(colorScale.scale(tipColorAttribute));
-        } else {
-          // we don't have it, add it
-          aggregatedTransmissions[n.attr[geoResolution] + "/" + child.attr[geoResolution]] = [colorScale.scale(tipColorAttribute)];
->>>>>>> d89efe2e
         }
       });
     }
