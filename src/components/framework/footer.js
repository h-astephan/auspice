--- conflicted
+++ resolved
@@ -52,27 +52,15 @@
   }
   if (window.location.pathname.includes("lassa")) {
     return (
-<<<<<<< HEAD
-      <div style={style}>
-        {"Special thanks to "}
-        <a href="http://acegid.org/">{"Christian Happi"}</a>
-        {", "}
-        <a href="https://www.sabetilab.org/">{"Pardis Sabeti"}</a>
-        {" and "}
-        <a href="https://www.sabetilab.org/katherine-siddle/">{"Katherine Siddle"}</a>
-        {" for sharing unpublished data collected in Nigeria between 2015 and 2016 and first shared via "}
-        <a target="_blank" rel="noreferrer noopener" href="http://virological.org/t/new-lassa-virus-genomes-from-nigeria-2015-2016/191">{"this viroligical.org post. "}</a>
-        If you intend to use these sequences prior to publication, please contact them directly to coordinate.
-=======
       <div>
         {genericPreamble}
         <div style={styles.acknowledgments}>
           {"Special thanks to "}
-          <a href="emailto:happic@run.edu.ng">{"Christian Happi"}</a>
+          <a href="http://acegid.org/">{"Christian Happi"}</a>
           {", "}
-          <a href="emailto:pardis@broadinstitute.org">{"Pardis Sabeti"}</a>
+          <a href="https://www.sabetilab.org/">{"Pardis Sabeti"}</a>
           {" and "}
-          <a href="emailto:kjsiddle@broadinstitute.org">{"Katherine Siddle"}</a>
+          <a href="https://www.sabetilab.org/katherine-siddle/">{"Katherine Siddle"}</a>
           {" for sharing unpublished data collected in Nigeria between 2015 and 2016 and first shared via "}
           <a target="_blank" rel="noreferrer noopener" href="http://virological.org/t/new-lassa-virus-genomes-from-nigeria-2015-2016/191">{"this viroligical.org post. "}</a>
           If you intend to use these sequences prior to publication, please contact them directly to coordinate.
@@ -104,7 +92,6 @@
             {" designates the switch from WN02 to SW03 (WN02 displaced NY99; WN02 and SW03 co-circulate)."}
           </li>
         </ul>
->>>>>>> f44e5f3b
       </div>
     );
   }
