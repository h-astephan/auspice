import d3 from "d3";

/* util */

const Bernstein = (n, k) => {
  var binom = require('binomial')
  const coeff = binom.get(n, k) // calculate binomial coefficient

  const _bpoly = (x) => {
    return coeff * Math.pow(x,k) * Math.pow(1-x,n-k)
  }
  return _bpoly //return Bernstein polynomial
}

function zeros(dimensions) {
    var array = [];

    for (var i = 0; i < dimensions[0]; ++i) {
        array.push(dimensions.length == 1 ? 0 : zeros(dimensions.slice(1)));
    }
    return array
}

const Bezier = (pathControl, start=0.0, end=1.0, num=15) => { // returns Bezier curve starting at first point in pair, curving towards the second point in pair and
  const N = _.range(pathControl.length) // number of points in [start, mid, end] that will be used to compute the curve
  var linspace = require('linspace')
  var outerProducts = require('outer-product')
  const t = linspace(start,end,num) // num points spaced evenly between fractions of the total curve path (0 = beginning, 1 = end)
  let curve = zeros([num,2]) // empty vector that will become the curve

  for (var i in _.range(curve.length)){ // convert curve to an (x:,y:) format
    curve[i] = {x: curve[i][0], y: curve[i][1]}
  }

  for (var ii in N) { // iterate over provided points
    const B_func = Bernstein(N.length - 1, ii) // get Bernstein polynomial
    const tB = t.map(B_func) // apply Bernstein polynomial to linspace
    const P = [pathControl[ii].x,pathControl[ii].y]
    const prod_idx = outerProducts([_.range(tB.length), _.range(P.length)]) // get indices for outer product

    for (var j in _.range(curve.length)){ // iterate over future curve, adjust each point's coordinate
      curve[j].x += tB[prod_idx[j][0]] * P[prod_idx[j][1]] // update x coordinate for curve with outer product
      curve[j].y += tB[prod_idx[Number(j)+num][0]] * P[prod_idx[Number(j)+num][1]] // update y coordinate for curve with outer product
      }
    }
  return curve
}

const computeMidpoint = (pair, modify, height) => {
  /* Equation derived by Luiz Max Fagundes de Carvalho (University of Edinburgh). */
  const [pointA,pointB] = pair
  const x1 = pointA.x
  const y1 = pointA.y
  const x2 = pointB.x
  const y2 = pointB.y

  const sign = Math.sign(x2-x1) // induce asymmetry in transitions
  const slope = (y2-y1) / (x2-x1)
  const d = Math.sqrt(Math.pow((y2-y1),2) + Math.pow((x2-x1),2)) // distance between points

  let H = 1/height || Math.log(Math.pow(d,0.05))*200+modify // define height of control point
  const h = Math.sqrt(Math.pow(H,2)+ Math.pow(d,2)/4.0)  // mathemagics

  const xm = x1 + h * Math.cos(Math.atan(2*H/d) + Math.atan(slope)) * sign
  const ym = y1 + h * Math.sin(Math.atan(2*H/d) + Math.atan(slope)) * sign

  return {x: xm, y: ym}
}

export const pathStringGenerator = d3.svg.line()
  .x((d) => { return d.x })
  .y((d) => { return d.y })
  .interpolate("basis");

export const drawDemesAndTransmissions = (latLongs, colorScale, g, map, nodes) => {

  // define markers that are appended to the definition part of the group
  let markerCount=0;
  const makeMarker = function (d){
    markerCount++;
    // console.log(markerCount, d);
    const mID = "marker"+markerCount.toString();
    g.append("defs").selectAll("marker")
      .data([mID])
      .enter().append("marker")
        .attr("id", mID)
        .attr("viewBox", "0 -5 10 10")
        .attr("refX", 0)
        .attr("refY", 0)
        // the next two lines set the marker size relative to the stroke-width
        .attr("markerWidth",  (x) => { return Math.max(1.5, 7.0 / d.data.total); })
        .attr("markerHeight", (x) => { return Math.max(1.5, 7.0 / d.data.total); })
        .attr("orient", "auto")
      .append("path")
        .attr("d", "M0,-5L10,0L0,5")
        .attr("stroke-width",0)
        .attr("fill-opacity",0.5)
        .attr("fill", function(){return d.data.color;});
    return "url(#"+mID+")";
  }

  /* we're ditching geodesic. That means we don't have inner parts anymore.
    538 actually solved that... http://bl.ocks.org/bycoffe/18441cddeb8fe147b719fab5e30b5d45
    then we want to deeplink to animation state... which this may help with: http://jsfiddle.net/henbox/b4bbgdnz/5/
  */
  // add transmission lines with mid markers at each inner point of the path

  const transmissions = g.selectAll("transmissions")
    .data(latLongs.transmissions)
    .enter()
    .append("path") /* instead of appending a geodesic path from the leaflet plugin data, we now draw a line directly between two points */
    .attr("d", (d, i) => {
      return pathStringGenerator(
        // extractLineSegmentForAnimationEffect(d.data.originToDestinationXYs)
        d.data.originToDestinationXYs
      )
    }) /* with the interpolation in the function above pathStringGenerator */
    .attr("fill","none")
    .attr("stroke-opacity", .6)
    .attr("stroke-linecap", "round")
    .attr("stroke", (d) => { return d.data.color }) /* colorScale(d.data.from); color path by contry in which the transmission arrived */
    .attr("stroke-width", (d) => { return d.data.total }) /* scale line by total number of transmissions */
    // .attr("marker-mid", makeMarker);

    let transmissionPathLengths = [];
    transmissions[0].forEach((d, i) => {

      /* https://developer.mozilla.org/en-US/docs/Web/API/SVGGeometryElement/getTotalLength */
      const totalPathLength = d.getTotalLength();

      /*
        1. Here, we make a mapping between time and geographic position for the transmission.
        2. In short, make the line visible in proportion to the user selected date range, which
            may not include the entire length of the line.
        3. .clamp(true)
            never return a value outside the date range
            this would put the transmission path outside the geographic target
      */

      const pathScale = d3.scale.linear()
                                .domain([
                                  nodes[latLongs.transmissions[i].data.demePairIndices[0]].attr.num_date, /* origin date */
                                  nodes[latLongs.transmissions[i].data.demePairIndices[1]].attr.num_date /* destination date */
                                ])
                                .range([0, totalPathLength])
                                .clamp(true);

      transmissionPathLengths.push({
        totalPathLength,
        pathScale,
      })
    })

  const demes = g.selectAll("demes")
    .data(latLongs.demes)
    .enter().append("circle")
    .style("stroke", "none")
    .style("fill-opacity", .6)
    .style("fill", (d) => { return d.color })
    .attr("r", (d) => { return 0 + Math.sqrt(d.total) * 4 })
    .attr("transform", (d) => {
      return "translate(" + d.coords.x + "," + d.coords.y + ")";
    });

  return {
    demes,
    transmissions,
    transmissionPathLengths
  };

}

export const updateOnMoveEnd = (d3elems, latLongs, controls, nodes) => {
  /* map has moved or rescaled, make demes and transmissions line up */
  if (d3elems) {
    d3elems.demes
      .data(latLongs.demes)
      .attr("transform", (d) => {
        return "translate(" + d.coords.x + "," + d.coords.y + ")";
      })

    d3elems.transmissions
      .data(latLongs.transmissions)
      .attr("d", (d, i) => {
        return pathStringGenerator(
          extractLineSegmentForAnimationEffect(
            d.data.originToDestinationXYs,
            controls,
            d,
            nodes,
            d3elems,
            i
          )
        )
      }) /* with the interpolation in the function above pathStringGenerator */
  }
}

const extractLineSegmentForAnimationEffect = (pair, controls, d, nodes, d3elems, i) => {
  const originDate = nodes[d.data.demePairIndices[0]].attr.num_date;
  const destinationDate = nodes[d.data.demePairIndices[1]].attr.num_date;
  const userDateMin = controls.dateScale(controls.dateFormat.parse(controls.dateMin));
  const userDateMax = controls.dateScale(controls.dateFormat.parse(controls.dateMax));

  /* manually find the points along a Bezier curve at which we should be given the user date selection */
  const start = Math.max(0.0,(userDateMin-originDate)/(destinationDate-originDate)) // clamp start at 0.0 if userDateMin gives a number <0
  const end = Math.min(1.0,(userDateMax-originDate)/(destinationDate-originDate)) // clamp end at 1.0 if userDateMax gives a number >1
<<<<<<< HEAD
  const Bcurve = Bezier([pair[0], computeMidpoint(pair),pair[1]],start,end,10) // calculate Bezier
=======
  console.log(destinationDate-2010.0)
  const Bcurve = Bezier([pair[0],computeMidpoint(pair,(destinationDate-2013.0)*25.0),pair[1]],start,end,15) // calculate Bezier
>>>>>>> 483bdd80

  return Bcurve
}

export const updateVisibility = (d3elems, latLongs, controls, nodes) => {

  d3elems.demes
    .data(latLongs.demes)
    .transition(5)
    .style("fill", (d) => { return d.total > 0 ? d.color : "white" })
    .attr("r", (d) => {
      return 0 + Math.sqrt(d.total) * 4
    });

  d3elems.transmissions
    .data(latLongs.transmissions)
    // .transition(5)
    .attr("d", (d, i) => {
      return pathStringGenerator(
        extractLineSegmentForAnimationEffect(
          d.data.originToDestinationXYs,
          controls,
          d,
          nodes,
          d3elems,
          i
        )
      )
    }) /* with the interpolation in the function above pathStringGenerator */
    .attr("stroke", (d) => { return d.data.total > 0 ? d.data.color : "white" })
    .attr("stroke-width", (d) => {
      return d.data.total
    })

}

/* template for an update helper */
export const updateFoo = (d3elems, latLongs) => {
  d3elems.demes
    .data(latLongs.demes)

  d3elems.transmissions
    .data(latLongs.transmissions)
}




// const translateAlong = (path) => {
//   var totalPathLength = path.getTotalLength();
//   return (datum, index) => {
//     return (t) => {
//       var p = path.getPointAtLength(t * totalPathLength);
//       return "translate(" + p.x + "," + p.y + ")";
//     };
//   };
// };

// const missiles = transmissionPaths.map((transmissionPath) => {
//
//   // console.log(transmissionPath)
//
//   const missile = g.append("circle")
//     .attr("r", 0)
//     .attr("fill", (d) => { return colorScale(transmissionPath.transmission.to) })
//     .attr("transform", `translate(
//       ${transmissionPath.partialTransmission[0].x},
//       ${transmissionPath.partialTransmission[0].y}
//     )`) /* begin the missile on the start of the line */
//     // .transition()
//     // .duration(5000)
//     // .attrTween("transform", translateAlong(transmissionPath.elem.node()));
//
//   return missile;
// })

// const setTipCoords = () => {
//   demes.attr("transform", (d) => {
//     return "translate(" + d.coords.x + "," + d.coords.y + ")";
//   });
// };

// const animateTransmissions = () => {
//   /* point along path interpolation https://bl.ocks.org/mbostock/1705868 */
//
// }

// setTipCoords();
// map.on("viewreset", setTipCoords); /* search: -Note (A) for an idea as to why this might not be working properly */
// animateTransmissions();

/*
  http://gis.stackexchange.com/questions/49114/d3-geo-path-to-draw-a-path-from-gis-coordinates
  https://bl.ocks.org/mbostock/3916621  // Compute point-interpolators at each distance.
  http://bl.ocks.org/mbostock/5851933 // draw line on map
  https://gist.github.com/mikeatlas/0b69b354a8d713989147 // polyline split if we don't use leaflet
  http://bl.ocks.org/mbostock/5928813
  http://bl.ocks.org/duopixel/4063326 // animate path in
  https://bl.ocks.org/mbostock/1705868 // point along path interpolation
  https://bl.ocks.org/mbostock/1313857 // point along path interpolation
  https://github.com/d3/d3-shape/blob/master/README.md#curves
  https://github.com/d3/d3-shape/blob/master/README.md#lines
*/

// since we're now using d3 we'll probably do something like http://stackoverflow.com/questions/11808860/arrow-triangles-on-my-svg-line/11809868#11809868
// decorator docs: https://github.com/bbecquet/Leaflet.PolylineDecorator<|MERGE_RESOLUTION|>--- conflicted
+++ resolved
@@ -205,12 +205,7 @@
   /* manually find the points along a Bezier curve at which we should be given the user date selection */
   const start = Math.max(0.0,(userDateMin-originDate)/(destinationDate-originDate)) // clamp start at 0.0 if userDateMin gives a number <0
   const end = Math.min(1.0,(userDateMax-originDate)/(destinationDate-originDate)) // clamp end at 1.0 if userDateMax gives a number >1
-<<<<<<< HEAD
-  const Bcurve = Bezier([pair[0], computeMidpoint(pair),pair[1]],start,end,10) // calculate Bezier
-=======
-  console.log(destinationDate-2010.0)
   const Bcurve = Bezier([pair[0],computeMidpoint(pair,(destinationDate-2013.0)*25.0),pair[1]],start,end,15) // calculate Bezier
->>>>>>> 483bdd80
 
   return Bcurve
 }
