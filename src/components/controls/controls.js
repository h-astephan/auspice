import React from "react";
import Flex from "../framework/flex";
import SelectLabel from "../framework/select-label";
import HeaderFont from "../framework/header-font";
import ToggleBranchLabels from "./toggle-branch-labels";
import ColorBy from "./color-by";
import Search from "./search";
import DateRangeInputs from "./date-range-inputs";
import ChooseLayout from "./choose-layout";
import ChooseVirus from "./choose-virus";
import ChooseMetric from "./choose-metric";
import AllFilters from "./all-filter";
import * as globals from "../../util/globals";

class Controls extends React.Component {
  getStyles() {
<<<<<<< HEAD
    return {
      heading: {
        fontSize: 18,
        letterSpacing: .4,
        color: "rgb(150,150,150)"
      }
    };
=======
    return {};
>>>>>>> 0b1f2c90
  }
  render() {
    const styles = this.getStyles();
    return (
      <Flex
        direction="column"
        justifyContent="flex-start"
        alignItems="flex-start"
        style={{
          width: globals.controlsWidth,
          padding: "0px 20px 20px 20px"
        }}
      >

<<<<<<< HEAD
        <HeaderFont style={styles.heading}>{"Dataset"}</HeaderFont>
        <ChooseVirus/>

        <HeaderFont style={styles.heading}>{"Date Range"}</HeaderFont>
        <DateRangeInputs/>

        <HeaderFont style={styles.heading}>{"Tree Options"}</HeaderFont>

        <SelectLabel text="Layout"/>
        <ChooseLayout/>

        <SelectLabel text="X axis"/>
        <ChooseMetric/>

        <HeaderFont style={styles.heading}>{"Filters"}</HeaderFont>
        <ColorBy/>
        <AllFilters/>
=======
        <HeaderFont>{"Dataset"}</HeaderFont>
        <ChooseVirus {...this.props}/>

        <HeaderFont>{"Date Range"}</HeaderFont>
        <DateRangeInputs {...this.props}/>

        <HeaderFont>{"Color By"}</HeaderFont>
        <ColorBy {...this.props}/>

        <HeaderFont>{"Tree Options"}</HeaderFont>
        <SelectLabel text="Layout"/>
        <ChooseLayout {...this.props}/>
        <SelectLabel text="Branch Length"/>
        <ChooseMetric {...this.props}/>

        <HeaderFont>{"Filters"}</HeaderFont>
        <AllFilters {...this.props} />
>>>>>>> 0b1f2c90
        <ToggleBranchLabels/>
        <Search/>

        <HeaderFont style={styles.heading}>{"Map Options"}</HeaderFont>

      </Flex>
    );
  }
}

export default Controls;<|MERGE_RESOLUTION|>--- conflicted
+++ resolved
@@ -14,17 +14,7 @@
 
 class Controls extends React.Component {
   getStyles() {
-<<<<<<< HEAD
-    return {
-      heading: {
-        fontSize: 18,
-        letterSpacing: .4,
-        color: "rgb(150,150,150)"
-      }
-    };
-=======
     return {};
->>>>>>> 0b1f2c90
   }
   render() {
     const styles = this.getStyles();
@@ -39,43 +29,25 @@
         }}
       >
 
-<<<<<<< HEAD
-        <HeaderFont style={styles.heading}>{"Dataset"}</HeaderFont>
+        <HeaderFont>{"Dataset"}</HeaderFont>
         <ChooseVirus/>
 
-        <HeaderFont style={styles.heading}>{"Date Range"}</HeaderFont>
+        <HeaderFont>{"Date Range"}</HeaderFont>
         <DateRangeInputs/>
 
-        <HeaderFont style={styles.heading}>{"Tree Options"}</HeaderFont>
+        <HeaderFont>{"Color by"}</HeaderFont>
+        <ColorBy/>
+
+        <HeaderFont>{"Tree Options"}</HeaderFont>
 
         <SelectLabel text="Layout"/>
         <ChooseLayout/>
-
-        <SelectLabel text="X axis"/>
+  
+        <SelectLabel text="Branch Length"/>
         <ChooseMetric/>
 
-        <HeaderFont style={styles.heading}>{"Filters"}</HeaderFont>
-        <ColorBy/>
+        <HeaderFont>{"Filters"}</HeaderFont>
         <AllFilters/>
-=======
-        <HeaderFont>{"Dataset"}</HeaderFont>
-        <ChooseVirus {...this.props}/>
-
-        <HeaderFont>{"Date Range"}</HeaderFont>
-        <DateRangeInputs {...this.props}/>
-
-        <HeaderFont>{"Color By"}</HeaderFont>
-        <ColorBy {...this.props}/>
-
-        <HeaderFont>{"Tree Options"}</HeaderFont>
-        <SelectLabel text="Layout"/>
-        <ChooseLayout {...this.props}/>
-        <SelectLabel text="Branch Length"/>
-        <ChooseMetric {...this.props}/>
-
-        <HeaderFont>{"Filters"}</HeaderFont>
-        <AllFilters {...this.props} />
->>>>>>> 0b1f2c90
         <ToggleBranchLabels/>
         <Search/>
 
