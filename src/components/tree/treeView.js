import React from "react";
import d3 from "d3";
import * as globals from "../../util/globals";
import Card from "../framework/card";
import Legend from "../controls/legend";
import ZoomOutIcon from "../framework/zoom-out-icon";
import ZoomInIcon from "../framework/zoom-in-icon";
import MoveIcon from "../framework/move-icon";
import PhyloTree from "../../util/phyloTree";
import {ReactSVGPanZoom, fitToViewer} from "react-svg-pan-zoom";
import ReactDOM from "react-dom";
import {Viewer, ViewerHelper} from 'react-svg-pan-zoom';
import {fastTransitionDuration, mediumTransitionDuration, slowTransitionDuration} from "../../util/globals";
import * as globalStyles from "../../globalStyles";
import InfoPanel from "./infoPanel";
import { connect } from "react-redux";
import computeResponsive from "../../util/computeResponsive";
import { getGenotype } from "../../util/getGenotype";
import { arrayInEquality,
         branchThickness,
         tipRadii,
         tipVisibility,
         nodeColor} from "../../util/treeHelpers";
import _ from "lodash";

/* UNDERSTANDING THIS CODE:
the "tree" object passed in from redux (this.props.tree)
contains the nodes etc used to build the PhyloTree
object called tree (!). Those nodes are in a 1-1 ordering, and
there are actually backlinks from the phylotree tree
(i.e. tree.nodes[i].n links to props.tree.nodes[i])

I (james) don't want to put phylotree into redux
as it's not simply data

the state of this component contains a few flags and
hovered / clicked, which reference the nodes currently in that state
they're not in redux as (1) its easier and (2) all components that
need this information are children of this component
(it would probably be a good idea to move them to redux)
*/

/*
 * TreeView creates a (now responsive!) SVG & scales according to layout
 * such that branches and tips are correctly placed.
 * also handles zooming
*/
@connect((state) => {
  return {
    tree: state.tree,
    metadata: state.metadata.metadata,
    colorOptions: state.metadata.colorOptions,
    browserDimensions: state.browserDimensions.browserDimensions,
    layout: state.controls.layout,
    distanceMeasure: state.controls.distanceMeasure,
    sequences: state.sequences,
    selectedLegendItem: state.controls.selectedLegendItem,
    colorScale: state.controls.colorScale,
    datasetGuid: state.tree.datasetGuid,
    dateMin: state.controls.dateMin,
    dateMax: state.controls.dateMax
  };
})
class TreeView extends React.Component {
  constructor(props) {
    super(props);
    this.Viewer = null;
    this.state = {
      tool: "pan",  //one of `none`, `pan`, `zoom`, `zoom-in`, `zoom-out`
      clicked: null,
      hover: null,
      tree: null,
      shouldReRender: false // start off this way I guess
    };
  }
  static contextTypes = {
    router: React.PropTypes.object.isRequired
  }
  static propTypes = {
  }

  componentWillReceiveProps(nextProps) {
    /*
    This both creates the tree (when it's loaded into redux) and
    works out what to update, based upon changes to redux.control

    NB logic was previously in CDM, but now we wait for browserDimensions
    */
    let tree = this.state.tree
    /* should we create a new tree (dataset change) */

    if ((nextProps.datasetGuid !== this.props.datasetGuid && nextProps.tree.nodes) ||
        (tree === null && nextProps.datasetGuid && nextProps.tree.nodes !== null)) {
      tree = this.makeTree(nextProps.tree.nodes)
      // console.log("made tree", tree)
      this.setState({tree, shouldReRender: true});
      if (this.Viewer) {
        this.Viewer.fitToViewer();
      }
    }

    /* if we have a tree and we have new props, figure out what we need to update...
    this is imperitive, as opposed to redux-style coding, due to the fact
    that redrawing the tree is expensive, so we try and do the least amount
    of work possible.
    These attributes are stored in redux.tree
    */
    if (tree) {
      /* the objects storing the changes to make to the tree */
      const tipAttrToUpdate = {};
      const tipStyleToUpdate = {};
      const branchAttrToUpdate = {};
      const branchStyleToUpdate = {};

<<<<<<< HEAD
      if (nextProps.tree.tipVisibilityVersion &&
          this.props.tree.tipVisibilityVersion !== nextProps.tree.tipVisibilityVersion) {
        tipStyleToUpdate["visibility"] = nextProps.tree.tipVisibility;
=======
      /* update tips */
      let attrToUpdate = {};
      let styleToUpdate = {};

      /* tip color has changed */
      if (nextProps.nodeColor && arrayInEquality(nextProps.nodeColor, this.props.nodeColor)) {
        styleToUpdate['fill'] = nextProps.nodeColor.map((col) => {
          return d3.rgb(col).brighter([0.65]).toString();
        });
        styleToUpdate['stroke'] = nextProps.nodeColor;
      }
      /* tip radius has changed */
      if (nextProps.tipRadii && arrayInEquality(nextProps.tipRadii, this.props.tipRadii)) {
        attrToUpdate['r'] = nextProps.tipRadii;
      }
      /* tip visibility has changed, for instance because of date slider */
      if (nextProps.tipVisibility && arrayInEquality(nextProps.tipVisibility, this.props.tipVisibility)) {
        // console.log("updateVisibility");
        styleToUpdate['visibility'] = nextProps.tipVisibility;
>>>>>>> 0b1f2c90
      }
      if (nextProps.tree.tipRadiiVersion &&
          this.props.tree.tipRadiiVersion !== nextProps.tree.tipRadiiVersion) {
        tipAttrToUpdate["r"] = nextProps.tree.tipRadii;
      }
      if (nextProps.tree.nodeColorsVersion &&
          this.props.tree.nodeColorsVersion !== nextProps.tree.nodeColorsVersion) {
        tipStyleToUpdate["fill"] = nextProps.tree.nodeColors.map((col) => {
          return d3.rgb(col).brighter([0.65]).toString();
        });
        tipStyleToUpdate["stroke"] = nextProps.tree.nodeColors;
        branchStyleToUpdate["stroke"] = nextProps.tree.nodeColors.map((col) => {
          return d3.rgb(d3.interpolateRgb(col, "#BBB")(0.6)).toString();
        });
      }
      /* branch thicknesses should also be conditioned like the others, but
      for some reason this doesn't work. To investigate! */
      if (this.props.tree.branchThickness) {
        branchStyleToUpdate["stroke-width"] = this.props.tree.branchThickness;
      }

      /* implement style changes */
      if (Object.keys(branchAttrToUpdate).length || Object.keys(branchStyleToUpdate).length) {
        tree.updateMultipleArray(".branch", branchAttrToUpdate, branchStyleToUpdate, fastTransitionDuration);
      }
      if (Object.keys(tipAttrToUpdate).length || Object.keys(tipStyleToUpdate).length) {
        tree.updateMultipleArray(".tip", tipAttrToUpdate, tipStyleToUpdate, fastTransitionDuration);
      }

      /* swap layouts */
      if (this.props.layout !== nextProps.layout) {
        tree.updateLayout(nextProps.layout, mediumTransitionDuration);
      }
      /* change distance metrics */
      if (this.props.distanceMeasure !== nextProps.distanceMeasure) {
        tree.updateDistance(nextProps.distanceMeasure, mediumTransitionDuration);
      }
    }
  }

  shouldComponentUpdate(nextProps, nextState) {
    /* reconcile hover and click selections in tree
    used to be in componentWillReceiveProps, however
    by having it here we both get access to nextState and can
    control whether this component re-renders
    */
    if (
      this.state.tree &&
      (this.state.hovered || this.state.clicked) &&
      this.props.layout === nextProps.layout // this block interferes with layout transition otherwise
    ) {
      /* check whether or not the previously selected item was clicked */
      if (this.state.clicked && nextState.clicked) { // was the previous item a click?
        this.state.tree.updateSelectedBranchOrTip(
          this.state.clicked, /* turn this one off */
          nextState.clicked, /* turn this one on */
        );
      } else if (this.state.hovered && nextState.clicked) { // previously a hover, now a click
        this.state.tree.updateSelectedBranchOrTip(
          this.state.hovered,
          nextState.clicked,
        );
      } else if (this.state.hovered && nextState.hovered) { // deselect the previously selected hover
        this.state.tree.updateSelectedBranchOrTip(
          this.state.hovered,
          nextState.hovered,
        );
      } else if (this.state.clicked && nextState.clicked === null) {
        // x clicked or clicked off will give a null value, so reset everything to be safe
        this.state.tree.updateSelectedBranchOrTip(
          this.state.clicked,
          null
        )
      }
    }
    /* we are now in a position to control the rendering to improve performance */
    if (nextState.shouldReRender) {
      this.setState({shouldReRender: false});
      return true;
    } else if (
      this.state.tree &&
      (this.props.browserDimensions.width !== nextProps.browserDimensions.width ||
      this.props.browserDimensions.height !== nextProps.browserDimensions.height ||
      this.props.sidebar !== nextProps.sidebar)
    ) {
      return true;
    } else if (
      this.state.hovered !== nextState.hovered ||
      this.state.clicked !== nextState.clicked
    ) {
      return true;
    }
    return false;
  }

  componentDidUpdate(prevProps, prevState) {
    /* after a re-render (i.e. perhaps the SVG has changed size) call zoomIntoClade
    so that the tree rescales to fit the SVG
    */
    if (
      // the tree exists AND
      this.state.tree &&
      // it's not the first render (the listener is registered and width/height passed in)  AND
      prevProps.browserDimensions && this.props.browserDimensions &&
      // the browser dimensions have changed
      (prevProps.browserDimensions.width !== this.props.browserDimensions.width ||
      prevProps.browserDimensions.height !== this.props.browserDimensions.height)
    ) {
      this.state.tree.zoomIntoClade(this.state.tree.nodes[0], mediumTransitionDuration);
    } else if (
      // the tree exists AND the sidebar has changed
      this.state.tree && (this.props.sidebar !== prevProps.sidebar)
    ) {
      this.state.tree.zoomIntoClade(this.state.tree.nodes[0], mediumTransitionDuration);
    }
  }

  makeTree(nodes) {
    if (nodes && this.refs.d3TreeElement) {
      var myTree = new PhyloTree(nodes[0]);
      // https://facebook.github.io/react/docs/refs-and-the-dom.html
      var treeplot = d3.select(this.refs.d3TreeElement);
      myTree.render(
        treeplot,
        this.props.layout,
        this.props.distanceMeasure,
        {
          /* options */
          grid: true,
          confidence: false
        },
        {
          /* callbacks */
          onTipHover: this.onTipHover.bind(this),
          onTipClick: this.onTipClick.bind(this),
          onBranchHover: this.onBranchHover.bind(this),
          onBranchClick: this.onBranchClick.bind(this),
          onBranchOrTipLeave: this.onBranchOrTipLeave.bind(this)
        },
        {
          /* presently selected node / branch */
          hovered: this.state.hovered,
          clicked: this.state.clicked
        }
      );
      return myTree;
    } else {
      return null;
    }
  }

  /* Callbacks used by the tips / branches when hovered / clicked */
  /* By keeping this out of redux I think it makes things a little faster */
  onTipHover(d) {
    if (!this.state.clicked) {
      this.setState({hovered: {d, type: ".tip"}});
    }
  }
  onTipClick(d) {
    this.setState({clicked: {d,type: ".tip"}, hovered: null});
  }
  onBranchHover(d) {
    if (!this.state.clicked) {
      this.setState({hovered: {d,type: ".branch"}});
    }
  }
  onBranchClick(d) {
    this.setState({clicked: {d, type: ".branch"},hovered: null});
  }
  // mouse out from tip/branch
  onBranchOrTipLeave(){
    if (this.state.hovered) {
      this.setState({hovered: null})
    }
  }

  handleIconClick(tool) {
    return () => {
      if (tool === "zoom-in") {
        this.Viewer.zoomOnViewerCenter(1.4);
        // console.log('zooming in', this.state.zoom, zoom)
      } else {
        this.Viewer.zoomOnViewerCenter(0.71);
      }
      // const viewerX = this.state.width / 2;
      // const viewerY = this.treePlotHeight(this.state.width) / 2;
      // const nextValue = ViewerHelper.zoom(this.state.value, zoom, viewerX, viewerY);
      // this.setState({value: nextValue});
    };
  }

  // handleZoomEvent(direction) {
  //   return () => {
  //     this.state.value.matrix
  //     console.log(direction)
  //   }
  // }
  // handleChange(value) {
  //   console.log("handleChange not yet implemented", value)
  // }
  // handleClick(event){
  //   console.log('handleClick not yet implemented', event)
  //   // console.log('click', event.x, event.y, event.originalEvent);
  // }

  infoPanelDismiss() {
    this.setState({clicked: null, hovered: null});
    this.state.tree.zoomIntoClade(this.state.tree.nodes[0], mediumTransitionDuration);
  }

  createTreeMarkup() {
    const responsive = computeResponsive({
      horizontal: this.props.browserDimensions && this.props.browserDimensions.width > globals.twoColumnBreakpoint ? .5 : 1,
      vertical: 1,
      browserDimensions: this.props.browserDimensions,
      sidebar: this.props.sidebar,
      minHeight: 400,
      maxAspectRatio: 1.3
    })

    /* NOTE these props were removed from SVG pan-zoom as they led to functions that did
    nothing, but they may be useful in the future...
    onChangeValue={this.handleChange.bind(this)}
    onClick={this.handleClick.bind(this)}
    */

    return (
      <Card center title="Phylogeny">
        <Legend
          colorScale={this.props.colorScale}
          sidebar={this.props.sidebar}/>
        <InfoPanel
          dismiss={this.infoPanelDismiss.bind(this)}
          zoom={this.state.tree ? this.state.tree.zoomIntoClade.bind(this.state.tree) : null}
          hovered={this.state.hovered}
          clicked={this.state.clicked}/>
        <ReactSVGPanZoom
          width={responsive ? responsive.width : 1}
          height={responsive ? responsive.height : 1}
          ref={(Viewer) => {
            // https://facebook.github.io/react/docs/refs-and-the-dom.html
            this.Viewer = Viewer
          }}
          style={{cursor: "default"}}
          tool={this.state.tool}
          detectWheel={false}
          toolbarPosition={"none"}
          detectAutoPan={false}
          background={"#FFF"}>
          <svg style={{pointerEvents: "auto"}}
            width={responsive.width}
            height={responsive.height}
            >
            <g
              width={responsive.width}
              height={responsive.height}
              style={{cursor: "default"}}
              ref="d3TreeElement">
            </g>
          </svg>
        </ReactSVGPanZoom>
        <svg width={50} height={130}
             style={{position: "absolute", right: 20, bottom: 20}}>
            <defs>
              <filter id="dropshadow" height="130%">
                <feGaussianBlur in="SourceAlpha" stdDeviation="3"/>
                <feOffset dx="2" dy="2" result="offsetblur"/>
                <feComponentTransfer>
                  <feFuncA type="linear" slope="0.2"/>
                </feComponentTransfer>
                <feMerge>
                  <feMergeNode/>
                  <feMergeNode in="SourceGraphic"/>
                </feMerge>
              </filter>
            </defs>
          <ZoomInIcon
            handleClick={this.handleIconClick("zoom-in")}
            active={true}
            x={10}
            y={50}
            />
          <ZoomOutIcon
            handleClick={this.handleIconClick("zoom-out")}
            active={true}
            x={10}
            y={90}
            />
        </svg>
      </Card>
    )
  }
  render() {
    /*
      1. set up SVGs
      2. tree will be added on props loading
    */
    // console.log("treeView render")
    return (
      <span>
        {this.props.browserDimensions ? this.createTreeMarkup() : null}
      </span>
    );
  }
}

export default TreeView;<|MERGE_RESOLUTION|>--- conflicted
+++ resolved
@@ -112,31 +112,9 @@
       const branchAttrToUpdate = {};
       const branchStyleToUpdate = {};
 
-<<<<<<< HEAD
       if (nextProps.tree.tipVisibilityVersion &&
           this.props.tree.tipVisibilityVersion !== nextProps.tree.tipVisibilityVersion) {
         tipStyleToUpdate["visibility"] = nextProps.tree.tipVisibility;
-=======
-      /* update tips */
-      let attrToUpdate = {};
-      let styleToUpdate = {};
-
-      /* tip color has changed */
-      if (nextProps.nodeColor && arrayInEquality(nextProps.nodeColor, this.props.nodeColor)) {
-        styleToUpdate['fill'] = nextProps.nodeColor.map((col) => {
-          return d3.rgb(col).brighter([0.65]).toString();
-        });
-        styleToUpdate['stroke'] = nextProps.nodeColor;
-      }
-      /* tip radius has changed */
-      if (nextProps.tipRadii && arrayInEquality(nextProps.tipRadii, this.props.tipRadii)) {
-        attrToUpdate['r'] = nextProps.tipRadii;
-      }
-      /* tip visibility has changed, for instance because of date slider */
-      if (nextProps.tipVisibility && arrayInEquality(nextProps.tipVisibility, this.props.tipVisibility)) {
-        // console.log("updateVisibility");
-        styleToUpdate['visibility'] = nextProps.tipVisibility;
->>>>>>> 0b1f2c90
       }
       if (nextProps.tree.tipRadiiVersion &&
           this.props.tree.tipRadiiVersion !== nextProps.tree.tipRadiiVersion) {
