--- conflicted
+++ resolved
@@ -51,7 +51,7 @@
     mapAnimationDurationInMilliseconds: 30000, // in milliseconds
     mapAnimationStartDate: null, // Null so it can pull the absoluteDateMin as the default
     mapAnimationCumulative: false,
-    mapAnimationPlayPauseButton: "Play",
+    mapAnimationPlayPauseButton: "Play"
   };
 };
 
@@ -66,9 +66,9 @@
     /* overwrite base state with data from the metadata JSON */
     if (action.meta.date_range) {
       if (action.meta.date_range.date_min) {
+        base["mapAnimationStartDate"] = action.meta.date_range.date_min;
         if (rootDate.isBefore(moment(action.meta.date_range.date_min, "YYYY-MM-DD"))) {
           base["dateMin"] = action.meta.date_range.date_min;
-          base["mapAnimationStartDate"] = action.meta.date_range.date_min;
         }
       }
       if (action.meta.date_range.date_max) {
@@ -95,8 +95,8 @@
         base["layout"] = action.meta.defaults.layout;
       }
       if (action.meta.defaults.mapTriplicate) {
-        //convert string to boolean; default is true; turned off with either false (js) or False (python)
-        base["mapTriplicate"] = (action.meta.defaults.mapTriplicate == 'false' || action.meta.defaults.mapTriplicate == 'False') ? false : true;
+       //convert string to boolean; default is true; turned off with either false (js) or False (python)
+       base["mapTriplicate"] = (action.meta.defaults.mapTriplicate == 'false' || action.meta.defaults.mapTriplicate == 'False') ? false : true;
       }
     }
     /* now overwrite state with data from the URL */
@@ -215,27 +215,23 @@
     return Object.assign({}, state, {
       absoluteDateMax: action.data
     });
-<<<<<<< HEAD
   case types.CHANGE_ANIMATION_TIME:
     return Object.assign({}, state, {
       mapAnimationDurationInMilliseconds: action.data
-    })
+    });
   case types.CHANGE_ANIMATION_CUMULATIVE:
     return Object.assign({}, state, {
       mapAnimationCumulative: action.data
-    })
+    });
   case types.MAP_ANIMATION_PLAY_PAUSE_BUTTON:
     return Object.assign({}, state, {
       mapAnimationPlayPauseButton: action.data
-    })
+    });
   case types.CHANGE_ANIMATION_START:
     return Object.assign({}, state, {
       mapAnimationStartDate: action.data
-    })
-  case types.CHANGE_COLOR_BY:
-=======
+    });
   case types.NEW_COLORS:
->>>>>>> 895923ed
     const newState = Object.assign({}, state, {
       colorBy: action.colorBy,
       colorScale: action.colorScale,
