--- conflicted
+++ resolved
@@ -2,13 +2,6 @@
 import d3 from "d3";
 import { connect } from "react-redux";
 import LegendItem from "./legend-item";
-<<<<<<< HEAD
-import { connect } from "react-redux";
-
-@connect((state) => {
-  return {
-    colorScale: state.controls.colorScale
-=======
 import { headerFont, darkGrey } from "../../globalStyles";
 import { legendRectSize, legendSpacing, fastTransitionDuration,
   controlsWidth } from "../../util/globals";
@@ -17,8 +10,8 @@
 @connect((state) => {
   return {
     colorBy: state.controls.colorBy,
+    colorScale: state.controls.colorScale,
     browserDimensions: state.browserDimensions.browserDimensions
->>>>>>> 0b1f2c90
   };
 })
 class Legend extends React.Component {
