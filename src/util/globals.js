--- conflicted
+++ resolved
@@ -178,18 +178,11 @@
 export const normalNavBarHeight = 50;
 export const narrativeNavBarHeight = 55;
 
-<<<<<<< HEAD
-export const NODE_NOT_VISIBLE = 0;
-export const NODE_VISIBLE_TO_MAP_ONLY = 1;
-export const NODE_VISIBLE = 2;
-export const UNDEFINED_VALUE = "undefined";
-
-export const invalidValues = [UNDEFINED_VALUE, undefined, "unknown", "?", "nan", "na", "n/a"];
-export const isValueValid = (value) =>
-  !invalidValues.includes(String(value).toLowerCase());
-=======
-// increasing levels of "visibility"
 export const NODE_NOT_VISIBLE = 0;          // branch thickness 0 and excluded from map
 export const NODE_VISIBLE_TO_MAP_ONLY = 1;  // branch thickness 0.5 and included in map
 export const NODE_VISIBLE = 2;              // included on tree and map
->>>>>>> 71efbae6
+
+export const UNDEFINED_VALUE = "undefined";
+export const invalidValues = [UNDEFINED_VALUE, undefined, "unknown", "?", "nan", "na", "n/a"];
+export const isValueValid = (value) =>
+  !invalidValues.includes(String(value).toLowerCase());