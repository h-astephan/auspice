--- conflicted
+++ resolved
@@ -207,33 +207,6 @@
       2. otherwise if we just rescaled, run updatescales,
       3. otherwise just have components rerender because for instance colorby changed
     */
-<<<<<<< HEAD
-    // if (this.props.nodes){
-    //   var nodes = this.props.nodes;
-    //   var myTree = new PhyloTree(nodes[0]);
-//      console.log("call render");
-//      myTree.render(treeplot, "rectangular", "div");
-//    }
-//      tree:myTree,
-=======
-    if (this.props.nodes) {
-      var nodes = this.props.nodes;
-      var myTree = new PhyloTree2(nodes[0]);
-
-      console.log(myTree.nodes);
-      var delay = function(myTree){
-          var treeplot = d3.select("#treeplot");
-          var tmp_tree = myTree;
-          // treeplot.on("click", function(d){tmp_tree.updateDistance(tmp_tree.distance==="div"?"num_date":"div", 1000);});
-          treeplot.on("click", function(d){tmp_tree.updateLayout(tmp_tree.layout==="radial"?"rectangular":"radial", 1000);});
-          return function() {
-            console.log("calling render", tmp_tree, myTree)
-            tmp_tree.render(treeplot, "rectangular", "div");
-          };
-      };
-      setTimeout(delay(myTree), 3000);
-    }
->>>>>>> 87894ead
     return (
       <div>
         <Card title="Phylogeny">
