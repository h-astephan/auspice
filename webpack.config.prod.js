--- conflicted
+++ resolved
@@ -21,12 +21,7 @@
     // as of webpack 2 OccurrenceOrderPlugin is on by default
     new webpack.DefinePlugin({
       "process.env": {
-<<<<<<< HEAD
         NODE_ENV: JSON.stringify("production")
-=======
-        NODE_ENV: JSON.stringify("production"),
-        DATA_LOCAL: JSON.stringify(false)
->>>>>>> 391fd7f7
       }
     }),
 
