import React from "react";
import PropTypes from 'prop-types';
import { connect } from "react-redux";
import { withTranslation } from "react-i18next";
import leaflet from "leaflet";
import { GestureHandling } from "leaflet-gesture-handling";
import _min from "lodash/min";
import _max from "lodash/max";
import domtoimage from "dom-to-image";
import { select } from "d3-selection";
import 'd3-transition';
import Card from "../framework/card";
import { drawDemesAndTransmissions, updateOnMoveEnd, updateVisibility } from "./mapHelpers";
import {
  createDemeAndTransmissionData,
  updateDemeAndTransmissionDataColAndVis,
  updateTransmissionDataLatLong,
  updateDemeDataLatLong
} from "./mapHelpersLatLong";
import { changeDateFilter } from "../../actions/tree";
import { MAP_ANIMATION_PLAY_PAUSE_BUTTON } from "../../actions/types";
// import { incommingMapPNG } from "../download/helperFunctions";
import { timerStart, timerEnd } from "../../util/perf";
import { tabSingle, darkGrey, lightGrey, goColor, pauseColor } from "../../globalStyles";
<<<<<<< HEAD
import "../../css/mapbox.css";
=======
import ErrorBoundary from "../../util/errorBoundry";
import Legend from "../tree/legend/legend";
>>>>>>> 971ee320

/* global L */
// L is global in scope and placed by leaflet()
@connect((state) => {
  return {
    // datasetGuid: state.tree.datasetGuid,
    branchLengthsToDisplay: state.controls.branchLengthsToDisplay,
    absoluteDateMin: state.controls.absoluteDateMin,
    absoluteDateMax: state.controls.absoluteDateMax,
    treeVersion: state.tree.version,
    treeLoaded: state.tree.loaded,
    nodes: state.tree.nodes,
    nodeColors: state.tree.nodeColors,
    visibility: state.tree.visibility,
    visibilityVersion: state.tree.visibilityVersion,
    metadata: state.metadata,
    colorScaleVersion: state.controls.colorScale.version,
    map: state.map,
    geoResolution: state.controls.geoResolution,
    animationPlayPauseButton: state.controls.animationPlayPauseButton,
    mapTriplicate: state.controls.mapTriplicate,
    dateMinNumeric: state.controls.dateMinNumeric,
    dateMaxNumeric: state.controls.dateMaxNumeric,
    panelLayout: state.controls.panelLayout,
    colorBy: state.controls.colorScale.colorBy,
    narrativeMode: state.narrative.display,
    pieChart: (
      !state.controls.colorScale.continuous &&                           // continuous color scale = no pie chart
      state.controls.geoResolution !== state.controls.colorScale.colorBy // geo circles match colorby == no pie chart
    ),
    legendValues: state.controls.colorScale.legendValues
  };
})

class Map extends React.Component {
  static propTypes = {
    treeVersion: PropTypes.number.isRequired,
    treeLoaded: PropTypes.bool.isRequired,
    colorScaleVersion: PropTypes.number.isRequired
  }
  constructor(props) {
    super(props);
    this.state = {
      map: null,
      d3DOMNode: null,
      d3elems: null,
      responsive: null,
      demeData: null,
      transmissionData: null,
      demeIndices: null,
      transmissionIndices: null,
      userHasInteractedWithMap: false
    };
    // https://github.com/yannickcr/eslint-plugin-react/blob/master/docs/rules/jsx-no-bind.md#es6-classes
    this.playPauseButtonClicked = this.playPauseButtonClicked.bind(this);
    this.resetButtonClicked = this.resetButtonClicked.bind(this);
    this.fitMapBoundsToData = this.fitMapBoundsToData.bind(this);
  }

  componentWillMount() {
    if (!window.L) {
      leaflet(); /* this sets up window.L */
    }
    if (!window.L.getMapSvg) {
      /* Get the map tiles */
      window.L.getMapSvg = (loadendCallback) => {
        const mapDimensions = this.state.map.getSize();
        const panOffsets = this.state.map._getMapPanePos();
        domtoimage.toSvg(this.state.map.getContainer(),
          {
            width: mapDimensions.x,
            height: mapDimensions.y,
            filter: (node) => {
              return node.className !== "leaflet-control-container";
            }
          })
          .then((image) => {
            loadendCallback({
              mapSvg: image.replace('data:image/svg+xml;charset=utf-8,', ''),
              mapDimensions: mapDimensions,
              panOffsets: panOffsets
            });
          });
      };
    }
  }
  componentDidMount() {
    this.maybeChangeSize(this.props);
    const removed = this.maybeRemoveAllDemesAndTransmissions(this.props); /* geographic resolution just changed (ie., country to division), remove everything. this change is upstream of maybeDraw */
    // TODO: if demes are color blended circles, updating rather than redrawing demes would do
    if (!removed) {
      this.maybeUpdateDemesAndTransmissions(this.props); /* every time we change something like colorBy */
    }
    this.maybeInvalidateMapSize(this.props);
  }
  componentWillReceiveProps(nextProps) {
    this.modulateInterfaceForNarrativeMode(nextProps);
    this.maybeChangeSize(nextProps);
    const removed = this.maybeRemoveAllDemesAndTransmissions(nextProps); /* geographic resolution just changed (ie., country to division), remove everything. this change is upstream of maybeDraw */
    // TODO: if demes are color blended circles, updating rather than redrawing demes would do
    if (!removed) {
      this.maybeUpdateDemesAndTransmissions(nextProps); /* every time we change something like colorBy */
    }
    this.maybeInvalidateMapSize(nextProps);
  }
  componentDidUpdate(prevProps) {
    if (this.props.nodes === null) { return; }
    this.maybeCreateLeafletMap(); /* puts leaflet in the DOM, only done once */
    this.maybeSetupD3DOMNode(); /* attaches the D3 SVG DOM node to the Leaflet DOM node, only done once */
    this.maybeDrawDemesAndTransmissionsAndMoveMap(prevProps); /* it's the first time, or they were just removed because we changed dataset or colorby or resolution */
  }
  maybeInvalidateMapSize(nextProps) {
    /* when we procedurally change the size of the card, for instance, when we swap from grid to full */
    if (this.state.map && (this.props.width !== nextProps.width || this.props.height !== nextProps.height)) {
      // first, clear any existing timeout
      if (this.map_timeout) {
        window.clearTimeout(this.map_timeout);
      }
      // delay to resize map (when complete, narrative will re-focus map on data)
      this.map_timeout = window.setTimeout(
        this.invalidateMapSize.bind(this),
        this.props.narrativeMode ? 100 : 750
      );
    }
  }
  invalidateMapSize() {
    this.state.map.invalidateSize();
  }
  maybeCreateLeafletMap() {
    /* first time map, this sets up leaflet */
    if (this.props.metadata.loaded && !this.state.map && document.getElementById("map")) {
      this.createMap();
    }
  }
  maybeChangeSize(nextProps) {
    if (this.props.width !== nextProps.width ||
      this.props.height !== nextProps.height ||
      !this.state.responsive ||
      this.props.treeVersion !== nextProps.treeVersion // treeVersion change implies tree is ready (modified by the same action)
    ) {
      /* This is stored in state because it's used by both the map and the d3 overlay */
      this.setState({responsive: {width: nextProps.width, height: nextProps.height}});
    }
  }
  maybeSetupD3DOMNode() {
    if (
      this.state.map &&
      this.state.responsive &&
      !this.state.d3DOMNode
    ) {
      const d3DOMNode = select("#map svg").attr("id", "d3DemesTransmissions");
      this.setState({d3DOMNode});
    }
  }
  modulateInterfaceForNarrativeMode(nextProps) {
    if (this.props.narrativeMode === nextProps.narrativeMode || !this.state.map) return;
    if (nextProps.narrativeMode) {
      L.zoomControlButtons.remove();
      this.state.map.dragging.disable();
      this.state.map.doubleClickZoom.disable();
    } else {
      L.zoomControlButtons = L.control.zoom({position: "bottomright"}).addTo(this.state.map);
      this.state.map.dragging.enable();
      this.state.map.doubleClickZoom.enable();
    }
  }

  maybeDrawDemesAndTransmissionsAndMoveMap(prevProps) {
    const mapIsDrawn = !!this.state.map;
    const allDataPresent = !!(this.props.metadata.loaded && this.props.treeLoaded && this.state.responsive && this.state.d3DOMNode);
    const demesTransmissionsNotComputed = !this.state.demeData && !this.state.transmissionData;
    /* if at any point we change dataset and app doesn't remount, we'll need these again */
    // const newColorScale = this.props.colorScale.version !== prevProps.colorScale.version;
    // const newGeoResolution = this.props.geoResolution !== prevProps.geoResolution;
    // const initialVisibilityVersion = this.props.visibilityVersion === 1; /* see tree reducer, we set this to 1 after tree comes back */
    // const newVisibilityVersion = this.props.visibilityVersion !== prevProps.visibilityVersion;

    if (mapIsDrawn && allDataPresent && demesTransmissionsNotComputed) {
      timerStart("drawDemesAndTransmissions");
      /* data structures to feed to d3 latLongs = { tips: [{}, {}], transmissions: [{}, {}] } */

      const {demeData, transmissionData, demeIndices, transmissionIndices} = createDemeAndTransmissionData(
        this.props.nodes,
        this.props.visibility,
        this.props.geoResolution,
        this.props.nodeColors,
        this.props.mapTriplicate,
        this.props.metadata,
        this.state.map,
        this.props.pieChart,
        this.props.legendValues,
        this.props.colorBy,
        this.props.dispatch
      );

      /* Now that the d3 data is created (not yet drawn) we can compute map bounds & move as appropriate */
      this.moveMapAccordingToData({
        geoResolutionChanged: prevProps.geoResolution !== this.props.geoResolution,
        visibilityChanged: prevProps.visibility !== this.props.visibility,
        demeData,
        demeIndices
      });

      // const latLongs = this.latLongs(demeData, transmissionData); /* no reference stored, we recompute this for now rather than updating in place */
      const d3elems = drawDemesAndTransmissions(
        demeData,
        transmissionData,
        this.state.d3DOMNode,
        this.state.map,
        this.props.nodes,
        this.props.dateMinNumeric,
        this.props.dateMaxNumeric,
        this.props.pieChart,
        this.props.geoResolution,
        this.props.dispatch
      );

      // don't redraw on every rerender - need to seperately handle virus change redraw
      this.setState({
        boundsSet: true,
        d3elems,
        demeData,
        transmissionData,
        demeIndices,
        transmissionIndices
      });
      timerEnd("drawDemesAndTransmissions");
    }
  }
  /**
   * removing demes & transmissions, both from the react state & from the DOM.
   * They will be created from scratch (& rendered) by `this.maybeDrawDemesAndTransmissionsAndMoveMap`
   * This is done when
   *    (a) the dataset has changed
   *    (b) the geo resolution has changed (new transmissions, new deme locations)
   *    (c) we change colorBy -- mainly as the `demeData` structure is different both
   *        pie charts vs circles, and also between different pie charts (different num of slices)
   *
   * Note: we do not modify `state.boundsSet` to stop the map resetting position
   */
  maybeRemoveAllDemesAndTransmissions(nextProps) {
    const mapIsDrawn = !!this.state.map;
    const geoResolutionChanged = this.props.geoResolution !== nextProps.geoResolution;
    const dataChanged = (!nextProps.treeLoaded || this.props.treeVersion !== nextProps.treeVersion);
    const colorByChanged = (nextProps.colorScaleVersion !== this.props.colorScaleVersion);
    if (mapIsDrawn && (geoResolutionChanged || dataChanged || colorByChanged)) {
      this.state.d3DOMNode.selectAll("*").remove();
      this.setState({
        d3elems: null,
        demeData: null,
        transmissionData: null,
        demeIndices: null,
        transmissionIndices: null
      });
      return true;
    }
    return false;
  }
  respondToLeafletEvent(leafletEvent) {
    if (leafletEvent.type === "moveend") { /* zooming and panning */

      /* Movend: Fired when the center of the map stops changing (e.g. user stopped dragging the map). */
      /* Note - this method is triggered when the map sets up and is essential
      for moving the d3 elements to their correct positions. It is later
      triggered on pan / zoom (as you'd expect) */

      if (!this.state.demeData || !this.state.transmissionData) {
        /* this seems to happen when the data takes a particularly long time to create.
        and the map is ready before the data (??). It's imperitive that this method runs
        so if the data's not ready yet we try to rerun it after a short time.
        This could be improved */
        window.setTimeout(() => this.respondToLeafletEvent(leafletEvent), 50);
        return;
      }

      const newDemes = updateDemeDataLatLong(this.state.demeData, this.state.map);
      const newTransmissions = updateTransmissionDataLatLong(this.state.transmissionData, this.state.map);
      updateOnMoveEnd(
        newDemes,
        newTransmissions,
        this.state.d3elems,
        this.props.dateMinNumeric,
        this.props.dateMaxNumeric,
        this.props.pieChart
      );
      this.setState({demeData: newDemes, transmissionData: newTransmissions});
    }
  }
  getGeoRange(demeData, demeIndices) {
    const latitudes = [];
    const longitudes = [];

    /* Loop through the different demes and, if they are in view (i.e. their `count` > 0)
    then add their lat-longs to the the respective arrays */
    this.props.metadata.geoResolutions.forEach((geoData) => {
      if (geoData.key === this.props.geoResolution) {
        const demeToLatLongs = geoData.demes;
        Object.keys(demeToLatLongs).forEach((deme) => {
          if (!demeIndices || !demeData || !demeIndices[deme]) {
            /* include them all */
            latitudes.push(demeToLatLongs[deme].latitude);
            longitudes.push(demeToLatLongs[deme].longitude);
          } else {
            demeIndices[deme].forEach((demeIdx) => {
              if (demeData[demeIdx] && demeData[demeIdx].count > 0) {
                latitudes.push(demeToLatLongs[deme].latitude);
                longitudes.push(demeToLatLongs[deme].longitude);
              }
            });
          }
        });
      }
    });

    const maxLat = _max(latitudes);
    const minLat = _min(latitudes);
    const maxLng = _max(longitudes);
    const minLng = _min(longitudes);
    const lngRange = (maxLng - minLng) % 360;
    const latRange = (maxLat - minLat);
    const south = _max([-55, minLat - (0.1 * latRange)]);
    const north = _min([70, maxLat + (0.1 * latRange)]);
    const east = _max([-180, minLng - (0.1 * lngRange)]);
    const west = _min([180, maxLng + (0.1 * lngRange)]);

    return [L.latLng(south, west), L.latLng(north, east)];
  }
  /**
   * updates demes & transmissions when redux (tree) visibility or colorScale (i.e. colorBy) has changed
   * returns early if the map or tree isn't ready
   * uses deme & transmission indicies for smart (quick) updating
   */
  maybeUpdateDemesAndTransmissions(nextProps) {
    if (!this.state.map || !this.props.treeLoaded || !this.state.d3elems) { return; }
    const visibilityChange = nextProps.visibilityVersion !== this.props.visibilityVersion;
    const haveData = nextProps.nodes && nextProps.visibility && nextProps.geoResolution && nextProps.nodeColors;

    if (!(visibilityChange && haveData)) { return; }

    timerStart("updateDemesAndTransmissions");
    if (this.props.geoResolution !== nextProps.geoResolution) {
      /* This `if` statement added as part of https://github.com/nextstrain/auspice/issues/722
       * and should be a prime candidate for refactoring in https://github.com/nextstrain/auspice/issues/735
       */
      const {demeData, transmissionData, demeIndices, transmissionIndices} = createDemeAndTransmissionData(
        nextProps.nodes,
        nextProps.visibility,
        nextProps.geoResolution,
        nextProps.nodeColors,
        nextProps.mapTriplicate,
        nextProps.metadata,
        this.state.map,
        nextProps.pieChart,
        nextProps.legendValues,
        nextProps.colorBy,
        nextProps.dispatch
      );
      const d3elems = drawDemesAndTransmissions(
        demeData,
        transmissionData,
        this.state.d3DOMNode,
        this.state.map,
        nextProps.nodes,
        nextProps.dateMinNumeric,
        nextProps.dateMaxNumeric,
        nextProps.pieChart,
        nextProps.geoResolution,
        nextProps.dispatch
      );
      this.setState({
        d3elems,
        demeData,
        transmissionData,
        demeIndices,
        transmissionIndices
      });
    } else {
      const { newDemes, newTransmissions } = updateDemeAndTransmissionDataColAndVis(
        this.state.demeData,
        this.state.transmissionData,
        this.state.demeIndices,
        this.state.transmissionIndices,
        nextProps.nodes,
        nextProps.visibility,
        nextProps.geoResolution,
        nextProps.nodeColors,
        nextProps.pieChart,
        nextProps.colorBy,
        nextProps.legendValues
      );
      updateVisibility(
        /* updated in the function above */
        newDemes,
        newTransmissions,
        /* we already have all this */
        this.state.d3elems,
        this.state.map,
        nextProps.nodes,
        nextProps.dateMinNumeric,
        nextProps.dateMaxNumeric,
        nextProps.pieChart
      );

      this.moveMapAccordingToData({
        geoResolutionChanged: nextProps.geoResolution !== this.props.geoResolution,
        visibilityChanged: nextProps.visibility !== this.props.visibility,
        demeData: newDemes,
        demeIndices: this.state.demeIndices
      });

      this.setState({
        demeData: newDemes,
        transmissionData: newTransmissions
      });
    }
    timerEnd("updateDemesAndTransmissions");
  }

  getInitialBounds() {
    let southWest;
    let northEast;

    /* initial map bounds */
    if (this.props.mapTriplicate) {
      southWest = L.latLng(-70, -360);
      northEast = L.latLng(80, 360);
    } else {
      southWest = L.latLng(-70, -180);
      northEast = L.latLng(80, 180);
    }

    const bounds = L.latLngBounds(southWest, northEast);

    return bounds;
  }

  createMap() {

    const zoom = 2;
    const center = [0, 0];

    /* *****************************************
    GET LEAFLET IN THE DOM
    **************************************** */

    L.Map.addInitHook("addHandler", "gestureHandling", GestureHandling);

    const map = L.map('map', {
      center: center,
      zoom: zoom,
      gestureHandling: true,
      maxBounds: this.getInitialBounds(),
      minZoom: 1,
      maxZoom: 14,
      zoomSnap: 0.5,
      zoomControl: false,
      doubleClickZoom: !this.props.narrativeMode
    });

    map.getRenderer(map).options.padding = 2;

    L.tileLayer('https://api.mapbox.com/styles/v1/trvrb/ciu03v244002o2in5hlm3q6w2/tiles/256/{z}/{x}/{y}?access_token=pk.eyJ1IjoidHJ2cmIiLCJhIjoiY2l1MDRoMzg5MDEwbjJvcXBpNnUxMXdwbCJ9.PMqX7vgORuXLXxtI3wISjw', {
      attribution: '© <a href="https://www.mapbox.com/about/maps/">Mapbox</a> © <a href="http://www.openstreetmap.org/copyright">OpenStreetMap</a> <a style="font-weight: 700" href="https://www.mapbox.com/map-feedback/" target="_blank">Improve this map</a>'
    }).addTo(map);

    if (!this.props.narrativeMode) {
      L.zoomControlButtons = L.control.zoom({position: "bottomright"}).addTo(map);
    }

    const Wordmark = L.Control.extend({
      onAdd: function onAdd() {
        const wordmark = L.DomUtil.create('a', 'mapbox-wordmark');
        wordmark.href = "http://mapbox.com/about/maps";
        wordmark.target = "_blank";
        return wordmark;
      }
    });
    (new Wordmark({position: 'bottomleft'})).addTo(map);


    /* Set up leaflet events */
    map.on("moveend", this.respondToLeafletEvent.bind(this));
    map.on("resize", () => {
      if (this.props.narrativeMode) {
        this.fitMapBoundsToData(this.state.demeData, this.state.demeIndices);
      }
    });

    this.setState({map});
  }

  animationButtons() {
    if (this.props.narrativeMode) return null;
    const buttonBaseStyle = {
      color: "#FFFFFF",
      fontWeight: 400,
      fontSize: 12,
      borderRadius: 3,
      padding: 12,
      border: "none",
      zIndex: 900,
      position: "relative",
      textTransform: "uppercase"
    };
    if (this.props.branchLengthsToDisplay !== "divOnly") {
      return (
        <div style={{position: "absolute"}}>
          <button
            style={{...buttonBaseStyle, top: 20, left: 20, backgroundColor: this.props.animationPlayPauseButton === "Pause" ? pauseColor : goColor}}
            onClick={this.playPauseButtonClicked}
          >
            {this.props.t(this.props.animationPlayPauseButton)}
          </button>
          <button
            style={{...buttonBaseStyle, top: 20, left: 30, backgroundColor: lightGrey}}
            onClick={this.resetButtonClicked}
          >
            {this.props.t("Reset")}
          </button>
        </div>
      );
    }
    /* else - divOnly */
    return (<div/>);
  }

  maybeCreateMapDiv() {
    let container = null;
    if (this.state.responsive) {
      container = (
        <div style={{position: "relative"}}>
          {this.animationButtons()}
          <div
            onClick={() => {this.setState({userHasInteractedWithMap: true});}}
            id="map"
            style={{
              height: this.state.responsive.height,
              width: this.state.responsive.width
            }}
          />
        </div>
      );
    }
    return container;
  }
  playPauseButtonClicked() {
    if (this.props.animationPlayPauseButton === "Play") {
      this.props.dispatch({type: MAP_ANIMATION_PLAY_PAUSE_BUTTON, data: "Pause"});
    } else {
      this.props.dispatch({type: MAP_ANIMATION_PLAY_PAUSE_BUTTON, data: "Play"});
    }
  }
  resetButtonClicked() {
    this.props.dispatch({type: MAP_ANIMATION_PLAY_PAUSE_BUTTON, data: "Play"});
    this.props.dispatch(changeDateFilter({newMin: this.props.absoluteDateMin, newMax: this.props.absoluteDateMax, quickdraw: false}));
  }
  moveMapAccordingToData({geoResolutionChanged, visibilityChanged, demeData, demeIndices}) {
    /* Given d3 data (may not be drawn) we can compute map bounds & move as appropriate */
    if (!this.state.boundsSet) {
      /* we are doing the initial render -> set map to the range of the data in view */
      /* P.S. This is how upon initial loading the map zooms into the data */
      this.fitMapBoundsToData(demeData, demeIndices);
      return;
    }

    /* if we're animating, then we don't want to move the map all the time */
    if (this.props.animationPlayPauseButton === "Pause") {
      return;
    }

    if (geoResolutionChanged || visibilityChanged) {
      /* changed visiblity (e.g. filters applied) in narrative mode => reset view */
      if (this.props.narrativeMode) {
        this.state.map.fire("resize");
      } else if (!this.state.userHasInteractedWithMap) {
        this.fitMapBoundsToData(demeData, demeIndices);
      }
    }
  }
  getMaxZoomForFittingMapToData() {
    /* To avoid setting the bounds too small (e.g. if restricted to one country
      then we don't want to be at maximum zoom) we use hardcoded zoom levels which
      depend on the geo resolution. In the future these may be settable via the dataset
      JSON. Note that this does not change the max zoom level available when interacting
      with the map. See https://leafletjs.com/examples/zoom-levels/ for what a zoom
      level represents. */
    switch (this.props.geoResolution.toLowerCase()) {
      case "region":
        return 4;
      case "country":
        return 5; // works well for "big" countries like USA / China but less well for the 13-16 EBOV data
      case "state":
        return 7; // designed around US states
      case "city":
        return 12;
      case "block":
        return 14; // designed around the basel-flu data
      default:
        return 8;
    }
  }
  fitMapBoundsToData(demeData, demeIndices) {
    const SWNE = this.getGeoRange(demeData, demeIndices);
    // window.L available because leaflet() was called in componentWillMount
    this.state.currentBounds = window.L.latLngBounds(SWNE[0], SWNE[1]);
    const maxZoom = this.getMaxZoomForFittingMapToData();
    this.state.map.fitBounds(window.L.latLngBounds(SWNE[0], SWNE[1]), {maxZoom});
  }
  getStyles = () => {
    const activeResetZoomButton = true;
    return {
      resetZoomButton: {
        zIndex: 100,
        position: "absolute",
        right: 5,
        top: 0,
        cursor: activeResetZoomButton ? "pointer" : "auto",
        color: activeResetZoomButton ? darkGrey : lightGrey
      }
    };
  };
  render() {
    const { t } = this.props;
    const styles = this.getStyles();
    const transmissionsExist = this.state.transmissionData && this.state.transmissionData.length;
    // clear layers - store all markers in map state https://github.com/Leaflet/Leaflet/issues/3238#issuecomment-77061011
    return (
<<<<<<< HEAD
      <Card center title={transmissionsExist ? t("Transmissions") : t("Geography")}>
=======
      <Card center title={transmissionsExist ? "Transmissions" : "Geography"}>
        {this.props.legend && <ErrorBoundary>
          <Legend right width={this.props.width} />
        </ErrorBoundary>}
>>>>>>> 971ee320
        {this.maybeCreateMapDiv()}
        {this.props.narrativeMode ? null : (
          <button
            style={{...tabSingle, ...styles.resetZoomButton}}
            onClick={() => {
              this.fitMapBoundsToData(this.state.demeData, this.state.demeIndices);
              this.setState({userHasInteractedWithMap: false});
            }}
          >
            {t("reset zoom")}
          </button>
        )}
      </Card>
    );
  }
}

const WithTranslation = withTranslation()(Map);
export default WithTranslation;<|MERGE_RESOLUTION|>--- conflicted
+++ resolved
@@ -22,12 +22,9 @@
 // import { incommingMapPNG } from "../download/helperFunctions";
 import { timerStart, timerEnd } from "../../util/perf";
 import { tabSingle, darkGrey, lightGrey, goColor, pauseColor } from "../../globalStyles";
-<<<<<<< HEAD
-import "../../css/mapbox.css";
-=======
 import ErrorBoundary from "../../util/errorBoundry";
 import Legend from "../tree/legend/legend";
->>>>>>> 971ee320
+import "../../css/mapbox.css";
 
 /* global L */
 // L is global in scope and placed by leaflet()
@@ -655,14 +652,10 @@
     const transmissionsExist = this.state.transmissionData && this.state.transmissionData.length;
     // clear layers - store all markers in map state https://github.com/Leaflet/Leaflet/issues/3238#issuecomment-77061011
     return (
-<<<<<<< HEAD
       <Card center title={transmissionsExist ? t("Transmissions") : t("Geography")}>
-=======
-      <Card center title={transmissionsExist ? "Transmissions" : "Geography"}>
         {this.props.legend && <ErrorBoundary>
           <Legend right width={this.props.width} />
         </ErrorBoundary>}
->>>>>>> 971ee320
         {this.maybeCreateMapDiv()}
         {this.props.narrativeMode ? null : (
           <button
