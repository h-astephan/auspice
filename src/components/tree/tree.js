--- conflicted
+++ resolved
@@ -89,27 +89,20 @@
     return 400 + 0.30 * width;
   }
   drawNodes(nodes) {
-<<<<<<< HEAD
-    return nodes.map((node, index) => {
-=======
     const range = moment().range(
       new Date(+this.props.query.dmin),
       new Date(+this.props.query.dmax)
     )
-    const nodeComponents = nodes.map((node, index) => {
->>>>>>> 64faeeb6
+    return nodes.map((node, index) => {
       return (
         <Node
           index={index}
           node={node}
           key={index}
-<<<<<<< HEAD
-=======
           dateRange={range}
           fill={this.props.controls.colorScale(node[this.props.controls.colorBy])}
           nuc_muts={node.nuc_muts}
           showBranchLabels={this.props.controls.showBranchLabels}
->>>>>>> 64faeeb6
           strain={node.strain}
           xScale={this.state.xScale}
           yScale={this.state.yScale}/>
