--- conflicted
+++ resolved
@@ -29,11 +29,8 @@
   return {
     tree: state.tree,
     browserDimensions: state.browserDimensions.browserDimensions,
-<<<<<<< HEAD
-    map: state.map,
+    // map: state.map,
     splitTreeAndMap: state.controls.splitTreeAndMap,
-=======
->>>>>>> e5dcde36
     colorBy: state.controls.colorBy,
     colorByConfidence: state.controls.colorByConfidence,
     layout: state.controls.layout,
@@ -160,11 +157,7 @@
 
   render() {
     const responsive = computeResponsive({
-<<<<<<< HEAD
-      horizontal: this.props.browserDimensions && this.props.browserDimensions.width > globals.twoColumnBreakpoint && this.props.splitTreeAndMap ? .5 : 1,
-=======
-      horizontal: this.props.browserDimensions && this.props.browserDimensions.width > twoColumnBreakpoint ? .5 : 1,
->>>>>>> e5dcde36
+      horizontal: this.props.browserDimensions && this.props.browserDimensions.width > twoColumnBreakpoint && this.props.splitTreeAndMap ? .5 : 1,
       vertical: 1.0,
       browserDimensions: this.props.browserDimensions,
       sidebar: this.props.sidebar,
