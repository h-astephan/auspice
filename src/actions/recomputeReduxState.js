--- conflicted
+++ resolved
@@ -199,13 +199,8 @@
     console.warn("JSON did not include any filters");
   }
   if (metadata.displayDefaults) {
-<<<<<<< HEAD
-    const keysToCheckFor = ["geoResolution", "colorBy", "distanceMeasure", "layout", "mapTriplicate", "selectedBranchLabel", 'sidebar', "showTransmissionLines"];
-    const expectedTypes =  ["string",        "string",  "string",          "string", "boolean",       "string",              'string',  "boolean"              ]; // eslint-disable-line
-=======
     const keysToCheckFor = ["geoResolution", "colorBy", "distanceMeasure", "layout", "mapTriplicate", "selectedBranchLabel", 'sidebar', "showTransmissionLines", "normalizeFrequencies"];
     const expectedTypes =  ["string",        "string",  "string",          "string", "boolean",       "string",              'string',  "boolean"              , "boolean"]; // eslint-disable-line
->>>>>>> 13cc771b
 
     for (let i = 0; i < keysToCheckFor.length; i += 1) {
       if (Object.hasOwnProperty.call(metadata.displayDefaults, keysToCheckFor[i])) {
