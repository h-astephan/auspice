--- conflicted
+++ resolved
@@ -11,18 +11,13 @@
 /* providedColorBy: undefined | string */
 export const changeColorBy = (providedColorBy = undefined) => { // eslint-disable-line import/prefer-default-export
   return (dispatch, getState) => {
-<<<<<<< HEAD
     timerStart("changeColorBy calculations");
-    const { controls, tree, metadata } = getState();
-    /* step 0: bail if all required params aren't (yet) available! */
-=======
->>>>>>> 4fb549e1
-    /* note this *can* run before the tree is loaded - we only need the nodes */
     const { controls, tree, metadata } = getState();
     const colorBy = providedColorBy ? providedColorBy : controls.colorBy;
 
     /* bail if all required params aren't (yet) available! */
     if (!(tree.nodes !== null && metadata.loaded)) {
+      /* note this *can* run before the tree is loaded - we only need the nodes */
       // console.log("updateColorScale not running due to load statuses of ", "tree nodes are null?", tree.nodes === null, "metadata", metadata.loaded);
       return null;
     }
