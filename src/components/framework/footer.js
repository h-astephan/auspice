--- conflicted
+++ resolved
@@ -82,12 +82,8 @@
 @connect((state) => {
   return {
     tree: state.tree,
-<<<<<<< HEAD
+    totalStateCounts: state.tree.totalStateCounts,
     metadata: state.metadata,
-=======
-    totalStateCounts: state.tree.totalStateCounts,
-    metadata: state.metadata.metadata,
->>>>>>> 0286f94c
     colorOptions: state.metadata.colorOptions,
     browserDimensions: state.browserDimensions.browserDimensions,
     activeFilters: state.controls.filters
