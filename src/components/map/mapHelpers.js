import _findIndex from "lodash/findIndex";
import _findLastIndex from "lodash/findLastIndex";
import _max from "lodash/max";
import { line, curveBasis, arc } from "d3-shape";
import { easeLinear } from "d3-ease";
import { demeCountMultiplier, demeCountMinimum } from "../../util/globals";

/* util */

export const pathStringGenerator = line()
  .x((d) => { return d.x; })
  .y((d) => { return d.y; })
  .curve(curveBasis);

const extractLineSegmentForAnimationEffect = (
  numDateMin,
  numDateMax,
  originCoords,
  destinationCoords,
  originNumDate,
  destinationNumDate,
  visible,
  bezierCurve,
  bezierDates
) => {

  if (visible === "hidden") {
    return [];
  }

  // want to slice out all points that lie between numDateMin and numDateMax
  // and append interpolated start and end points
  // initial data
  // bezierDates = [ 2015.1    2015.2    2015.3    2015.4    2015.5 ]
  // bezierCurve = [ x0,y0     x1,y1     x2,y2     x3,y3     x4,y4  ]
  //
  // scenario A: numDateMin = 2015.25, numDateMax = 2015.45
  // bezierDates = [ 2015.25  2015.3    2015.4  2015.45 ]
  // bezierCurve = [ x12,y12  x2,y2     x3,y3   x34,y34 ]
  // startIndex is 2 in scenario A
  // endIndex is 3 in scenario A
  //
  // scenario B: numDateMin = 2014.5, numDateMax = 2015.45
  // bezierDates = [ 2015.1    2015.2    2015.3    2015.4  2015.45 ]
  // bezierCurve = [ x0,y0     x1,y1     x2,y2     x3,y3   x34,y34 ]
  // startIndex is 0 in scenario B
  // endIndex is 3 in scenario B
  //
  // scenario C: numDateMin = 2015.25, numDateMax = 2015.7
  // bezierDates = [ 2015.25  2015.3    2015.4    2015.5 ]
  // bezierCurve = [ x12,y12  x2,y2     x3,y3     x4,y4  ]
  // startIndex is 2 in scenario C
  // endIndex is 4 in scenario C
  //
  // scenario D: numDateMin = 2015.6, numDateMax = 2015.9
  // bezierDates = [ ]
  // bezierCurve = [ ]
  // startIndex is -1 in scenario D
  // endIndex is 4 in scenario D

  // find start walking forwards from left of array
  const startIndex = _findIndex(bezierDates, (d) => { return d > numDateMin; });

  // find end walking backwards from right of array
  const endIndex = _findLastIndex(bezierDates, (d) => { return d < numDateMax; });

  // startIndex and endIndex is -1 if not found
  // this indicates a slice of time that lies outside the bounds of BCurve
  // return empty array
  if (startIndex === -1 || endIndex === -1) {
    return [];
  }

  // get curve
  // slice takes index at begin
  // slice extracts up to but not including end
  const curve = bezierCurve.slice(startIndex, endIndex + 1);

  // if possible construct and prepend interpolated start
  let newStart;
  if (startIndex > 0) {
    // determine weighting of positions at startIndex and startIndex-1
    const dateDiff = bezierDates[startIndex] - bezierDates[startIndex - 1];
    const weightRight = (numDateMin - bezierDates[startIndex - 1]) / dateDiff;
    const weightLeft = (bezierDates[startIndex] - numDateMin) / dateDiff;
    // construct interpolated new start
    newStart = {
      x: (weightLeft * bezierCurve[startIndex - 1].x) + (weightRight * bezierCurve[startIndex].x),
      y: (weightLeft * bezierCurve[startIndex - 1].y) + (weightRight * bezierCurve[startIndex].y)
    };
    // will break indexing, so wait to prepend
  }

  // if possible construct and prepend interpolated start
  let newEnd;
  if (endIndex < bezierCurve.length - 1) {
    // determine weighting of positions at startIndex and startIndex-1
    const dateDiff = bezierDates[endIndex + 1] - bezierDates[endIndex];
    const weightRight = (numDateMax - bezierDates[endIndex]) / dateDiff;
    const weightLeft = (bezierDates[endIndex + 1] - numDateMax) / dateDiff;
    // construct interpolated new end
    newEnd = {
      x: (weightLeft * bezierCurve[endIndex].x) + (weightRight * bezierCurve[endIndex + 1].x),
      y: (weightLeft * bezierCurve[endIndex].y) + (weightRight * bezierCurve[endIndex + 1].y)
    };
    // will break indexing, so wait to append
  }

  // prepend / append interpolated points if they exist
  if (newStart) {
    curve.unshift(newStart);
  }
  if (newEnd) {
    curve.push(newEnd);
  }
  return curve;
};

const createArcsFromDemes = (demeData) => {
  const individualArcs = [];
  demeData.forEach((demeInfo) => {
    demeInfo.arcs.forEach((slice) => {
      individualArcs.push(slice);
    });
  });
  return individualArcs;
};

export const drawDemesAndTransmissions = (
  demeData,
  transmissionData,
  g,
  map,
  nodes,
  numDateMin,
  numDateMax,
  pieChart /* bool */
) => {

  // add transmission lines
  const transmissions = g.selectAll("transmissions")
    .data(transmissionData)
    .enter()
    .append("path") /* instead of appending a geodesic path from the leaflet plugin data, we now draw a line directly between two points */
    .attr("d", (d) => {
      return pathStringGenerator(
        extractLineSegmentForAnimationEffect(
          numDateMin,
          numDateMax,
          d.originCoords,
          d.destinationCoords,
          d.originNumDate,
          d.destinationNumDate,
          d.visible,
          d.bezierCurve,
          d.bezierDates
        )
      );
    })
    .attr("fill", "none")
    .attr("stroke-opacity", 0.6)
    .attr("stroke-linecap", "round")
    .attr("stroke", (d) => { return d.color; })
    .attr("stroke-width", 1);

  const demeMultiplier = demeCountMultiplier / Math.sqrt(_max([nodes.length, demeCountMinimum]));
  let demes;
  // determine whether to draw pieChart or not (sensible for categorical data)
  if (pieChart) {
    /* each datapoint in `demeData` contains `arcs` which comprise n individual "slices"
     * we need to create an array of all of these slices for d3 to render
     */
    const individualArcs = createArcsFromDemes(demeData);

    /* add `outerRadius` to all slices */
    // TODO - move this to initial arc creation in setupDemeData as it's only ever done once
    individualArcs.forEach((a) => {
      a.outerRadius = Math.sqrt(demeData[a.demeDataIdx].count)*demeMultiplier;
    });

    demes = g.selectAll('demes') // add individual arcs ("slices") to this selection
      .data(individualArcs)
      .enter().append("path")
      .attr("d", (d) => arc()(d))
      /* following calls are (almost) the same for pie charts & circles */
      .style("stroke", "none")
      .style("fill-opacity", 0.65)
      .style("fill", (d) => { return d.color; })
      .style("stroke-opacity", 0.85)
      .style("stroke", (d) => { return d.color; })
      .attr("transform", (d) =>
        "translate(" + demeData[d.demeDataIdx].coords.x + "," + demeData[d.demeDataIdx].coords.y + ")"
      );
  } else {
    demes = g.selectAll("demes") // add deme circles to this selection
      .data(demeData)
      .enter().append("circle")
      .attr("r", (d) => { return demeMultiplier * Math.sqrt(d.count); })
      /* following calls are (almost) the same for pie charts & circles */
      .style("stroke", "none")
      .style("fill-opacity", 0.65)
      .style("fill", (d) => { return d.color; })
      .style("stroke-opacity", 0.85)
      .style("stroke", (d) => { return d.color; })
      .attr("transform", (d) => "translate(" + d.coords.x + "," + d.coords.y + ")");
  }

  return {
    demes,
    transmissions
  };

};

export const updateOnMoveEnd = (demeData, transmissionData, d3elems, numDateMin, numDateMax, pieChart) => {
  /* map has moved or rescaled, make demes and transmissions line up */
<<<<<<< HEAD
  if (d3elems) {
    /* move the pie charts differently to the color-blended circles */
    if (pieChart) {
      const individualArcs = createArcsFromDemes(demeData);
      d3elems.demes
        .data(individualArcs)
        .attr("transform", (d) =>
          /* copied from above. TODO. */
          "translate(" + demeData[d.demeDataIdx].coords.x + "," + demeData[d.demeDataIdx].coords.y + ")"
        );
    } else {
      d3elems.demes
        .data(demeData)
        .attr("transform", (d) =>
          /* copied from above. TODO. */
          "translate(" + d.coords.x + "," + d.coords.y + ")"
        );
    }
=======
  if (!d3elems) { return; }
>>>>>>> 71efbae6

  d3elems.demes
    .data(demeData)
    .attr("transform", (d) => {
      return "translate(" + d.coords.x + "," + d.coords.y + ")";
    });

  d3elems.transmissions
    .data(transmissionData)
    .attr("d", (d) => {
      return pathStringGenerator(
        extractLineSegmentForAnimationEffect(
          numDateMin,
          numDateMax,
          d.originCoords,
          d.destinationCoords,
          d.originNumDate,
          d.destinationNumDate,
          d.visible,
          d.bezierCurve,
          d.bezierDates
        )
      );
    }); // other attrs remain the same as they were
};

export const updateVisibility = (
  demeData,
  transmissionData,
  d3elems,
  map,
  nodes,
  numDateMin,
  numDateMax,
  pieChart
) => {

  if (!d3elems) {
    console.error("d3elems is not defined!");
    return;
  }
  const demeMultiplier = demeCountMultiplier / Math.sqrt(_max([nodes.length, demeCountMinimum]));

  if (pieChart) {
    const individualArcs = createArcsFromDemes(demeData);
    /* add `outerRadius` to all slices */
    // TODO - move this to initial arc creation in setupDemeData as it's only ever done once
    individualArcs.forEach((a) => {
      a.outerRadius = Math.sqrt(demeData[a.demeDataIdx].count)*demeMultiplier;
    });
    d3elems.demes
      .data(individualArcs)
      .attr("d", (d) => arc()(d))
      .style("fill", (d) => { return d.color; })
      .style("stroke", (d) => { return d.color; });
  } else {
    /* for colour blended circles we just have to update the colours & size (radius) */
    d3elems.demes
      .data(demeData)
      .transition()
      .duration(200)
      .ease(easeLinear)
      .style("stroke", (d) => { return d.count > 0 ? d.color : "white"; })
      .style("fill", (d) => { return d.count > 0 ? d.color : "white"; })
      .attr("r", (d) => { return demeMultiplier * Math.sqrt(d.count); });
  }

  /* update the path and stroke colour of transmission lines */
  d3elems.transmissions
    .data(transmissionData)
    .attr("d", (d) => {
      return pathStringGenerator(
        extractLineSegmentForAnimationEffect(
          numDateMin,
          numDateMax,
          d.originCoords,
          d.destinationCoords,
          d.originNumDate,
          d.destinationNumDate,
          d.visible,
          d.bezierCurve,
          d.bezierDates
        )
      );
    }) /* with the interpolation in the function above pathStringGenerator */
    .attr("stroke", (d) => { return d.color; });
};

/* template for an update helper */
export const updateFoo = (d3elems, latLongs) => {
  d3elems.demes
    .data(latLongs.demes);

  d3elems.transmissions
    .data(latLongs.transmissions);
};

/*
  http://gis.stackexchange.com/questions/49114/d3-geo-path-to-draw-a-path-from-gis-coordinates
  https://bl.ocks.org/mbostock/3916621  // Compute point-interpolators at each distance.
  http://bl.ocks.org/mbostock/5851933 // draw line on map
  https://gist.github.com/mikeatlas/0b69b354a8d713989147 // polyline split if we don't use leaflet
  http://bl.ocks.org/mbostock/5928813
  http://bl.ocks.org/duopixel/4063326 // animate path in
  https://bl.ocks.org/mbostock/1705868 // point along path interpolation
  https://bl.ocks.org/mbostock/1313857 // point along path interpolation
  https://github.com/d3/d3-shape/blob/master/README.md#curves
  https://github.com/d3/d3-shape/blob/master/README.md#lines
*/<|MERGE_RESOLUTION|>--- conflicted
+++ resolved
@@ -214,34 +214,25 @@
 
 export const updateOnMoveEnd = (demeData, transmissionData, d3elems, numDateMin, numDateMax, pieChart) => {
   /* map has moved or rescaled, make demes and transmissions line up */
-<<<<<<< HEAD
-  if (d3elems) {
-    /* move the pie charts differently to the color-blended circles */
-    if (pieChart) {
-      const individualArcs = createArcsFromDemes(demeData);
-      d3elems.demes
-        .data(individualArcs)
-        .attr("transform", (d) =>
-          /* copied from above. TODO. */
-          "translate(" + demeData[d.demeDataIdx].coords.x + "," + demeData[d.demeDataIdx].coords.y + ")"
-        );
-    } else {
-      d3elems.demes
-        .data(demeData)
-        .attr("transform", (d) =>
-          /* copied from above. TODO. */
-          "translate(" + d.coords.x + "," + d.coords.y + ")"
-        );
-    }
-=======
   if (!d3elems) { return; }
->>>>>>> 71efbae6
-
-  d3elems.demes
-    .data(demeData)
-    .attr("transform", (d) => {
-      return "translate(" + d.coords.x + "," + d.coords.y + ")";
-    });
+
+  /* move the pie charts differently to the color-blended circles */
+  if (pieChart) {
+    const individualArcs = createArcsFromDemes(demeData);
+    d3elems.demes
+      .data(individualArcs)
+      .attr("transform", (d) =>
+        /* copied from above. TODO. */
+        "translate(" + demeData[d.demeDataIdx].coords.x + "," + demeData[d.demeDataIdx].coords.y + ")"
+      );
+  } else {
+    d3elems.demes
+      .data(demeData)
+      .attr("transform", (d) =>
+        /* copied from above. TODO. */
+        "translate(" + d.coords.x + "," + d.coords.y + ")"
+      );
+  }
 
   d3elems.transmissions
     .data(transmissionData)
