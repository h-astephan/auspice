import React from "react";
import Radium from "radium";
import _ from "lodash";
import { connect } from "react-redux";
import {VictoryAxis} from "victory";
import * as globals from "../../util/globals";
import Card from "../framework/card";
import d3 from "d3";
import { parseGenotype } from "../../util/getGenotype";
import computeResponsive from "../../util/computeResponsive";
<<<<<<< HEAD
import { changeColorBy } from "../../actions/colors";
import { modifyURLquery } from "../../util/urlHelpers";
=======
import { changeColorBy } from "../../actions/controls";
import { dataFont, darkGrey } from "../../globalStyles";
>>>>>>> 0b1f2c90

@connect(state => {
  return {
    entropy: state.entropy.entropy,
    browserDimensions: state.browserDimensions.browserDimensions
  };
})
@Radium
class Entropy extends React.Component {
  static contextTypes = {
    router: React.PropTypes.object.isRequired
  }
  componentWillUpdate(prevProps) {
    /* check here to see if this.props.browserDimensions has changed and rerender */
  }

  setColorByGenotype(colorBy) {
    this.props.dispatch(changeColorBy(colorBy))
    modifyURLquery(this.context.router, {c: colorBy}, true);
  }

  drawEntropy() {
    const responsive = computeResponsive({
      horizontal: 1,
      vertical: .3333333,
      browserDimensions: this.props.browserDimensions,
      sidebar: this.props.sidebar
    })

    const entropyChartWidth = responsive.width;
    const entropyChartHeight = 300;
    const bottomPadding = 50;
    const leftPadding = 38;
    const rightPadding = 12;

    const entropy = this.props.entropy['nuc']['val'].map((s, i) => {return {x: this.props.entropy['nuc']['pos'][i], y: s}});

    const entropyWithoutZeros = _.filter(entropy, (e) => {return e.y !== 0});

    let aminoAcidEntropyWithoutZeros = [];
    const annotations = [];
    let aaCount=0;
    for (let prot in this.props.entropy) {
      if (prot !== "nuc") {
        let tmpProt= this.props.entropy[prot];
        aaCount+=1;
        annotations.push({prot: prot,
                          start: tmpProt['pos'][0],
                          end: tmpProt['pos'][tmpProt['pos'].length-1],
                          readingFrame: 1, //+tmpProt['pos'][0]%3,
                          fill: globals.genotypeColors[aaCount%10],
                         });
        const tmpEntropy = tmpProt['val'].map(
              (s, i) => {return {x: tmpProt['pos'][i],
                                 y: s,
                                 codon: tmpProt['codon'][i],
                                 fill: globals.genotypeColors[aaCount%10],
                                 prot: prot
                                 }}
            );
        aminoAcidEntropyWithoutZeros = aminoAcidEntropyWithoutZeros.concat(tmpEntropy.filter((e) => e.y !== 0));
      }
    }

    const x = d3.scale.linear()
                    .domain([0, entropy.length]) // original array, since the x values are still mapped to that
                    .range([leftPadding, entropyChartWidth - rightPadding]);

    const yMax = Math.max(_.maxBy(entropyWithoutZeros, 'y').y,
                          _.maxBy(aminoAcidEntropyWithoutZeros, 'y').y);
    const y = d3.scale.linear()
                    .domain([-0.11*yMax, 1.2*yMax]) // original array, since the x values are still mapped to that
                    .range([entropyChartHeight-bottomPadding, 0]);

    return (
      <Card title={"Diversity"}>
        <svg width={entropyChartWidth} height={entropyChartHeight}>
          {annotations.map((e, i) => {
            return (
              <g key={i}>
              <rect
                x={x(e.start)}
                y={y(-0.025*yMax*e.readingFrame)}
                width={x(e.end)-x(e.start)}
                height={12}
                fill={e.fill}
                stroke={e.fill}
              />
              <text
                x={0.5*(x(e.start) + x(e.end)) }
                y={y(-0.025*yMax*e.readingFrame) + 10}
                textAnchor={"middle"}
                fontSize={10}
                fill={"#444"}
              >
                {e.prot}
              </text>
              </g>
            );
          })}
          {entropyWithoutZeros.map((e, i) => {
            return (
              <rect
                key={i}
                x={x(e.x)}
                y={y(e.y)}
                width="1" height={y(0) - y(e.y)}
                cursor={"pointer"}
                onClick={() => {this.setColorByGenotype("gt-nuc_" + (e.x + 1));}}
                fill={"#CCC"}
                stroke={"#CCC"}
              />
            );
          })}
          {aminoAcidEntropyWithoutZeros.map((e, i) => {
            return (
              <rect
                key={i}
                x={x(e.x)}
                y={y(e.y)}
                width="2.5" height={y(0) - y(e.y)}
                cursor={"pointer"}
                onClick={() => {this.setColorByGenotype("gt-" + e.prot + "_" + (e.codon + 1));}}
                fill={e.fill}
                stroke={"#CCC"}
              />
            );
          })}
          {/* x axis */}
          <VictoryAxis
            padding={{
              top: 0,
              bottom: 0,
              left: leftPadding, // cosmetic, 1px overhang, add +1 if persists
              right: rightPadding // this is confusing, but ok
            }}
            domain={x.domain()}
            offsetY={bottomPadding}
            width={entropyChartWidth}
            standalone={false}
            label={"Position"}
            tickCount={5}
            style={{
              axis: {stroke: "black", padding: 0},
              axisLabel: {fontSize: 14, padding: 30, fill: darkGrey, fontFamily: dataFont},
              tickLabels: {fontSize: 12, padding: 0, fill: darkGrey, fontFamily: dataFont},
              ticks: {stroke: "black", size: 5, padding: 5}
            }}
          />
          {/* y axis */}
          <VictoryAxis
            dependentAxis
            padding={{
              top: 0,
              bottom: bottomPadding,
              left: leftPadding, // cosmetic, 1px overhang, add +1 if persists
              right: rightPadding / 2 // bug? why is that / 2 necessary...
            }}
            domain={y.domain()}
            offsetY={bottomPadding}
            standalone={false}
            style={{
              axis: {stroke: "black", padding: 0},
              axisLabel: {fontSize: 14, padding: 30, fill: darkGrey, fontFamily: dataFont},
              tickLabels: {fontSize: 12, padding: 0, fill: darkGrey, fontFamily: dataFont},
              ticks: {stroke: "black", size: 5, padding: 5}
            }}
          />
        </svg>
      </Card>
    );
  }

  render() {
    return (
      <div>
        {this.props.entropy && this.props.browserDimensions ? this.drawEntropy() : "Waiting on entropy data"}
      </div>
    );
  }
}

export default Entropy;<|MERGE_RESOLUTION|>--- conflicted
+++ resolved
@@ -8,13 +8,9 @@
 import d3 from "d3";
 import { parseGenotype } from "../../util/getGenotype";
 import computeResponsive from "../../util/computeResponsive";
-<<<<<<< HEAD
 import { changeColorBy } from "../../actions/colors";
 import { modifyURLquery } from "../../util/urlHelpers";
-=======
-import { changeColorBy } from "../../actions/controls";
 import { dataFont, darkGrey } from "../../globalStyles";
->>>>>>> 0b1f2c90
 
 @connect(state => {
   return {
