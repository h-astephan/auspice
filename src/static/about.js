--- conflicted
+++ resolved
@@ -66,6 +66,8 @@
 
           <div className="col-md-3 aside">
 
+            Auspice version {version}
+            <p/>
             Concept by <a href="http://neherlab.org/">Richard Neher</a> and <a href="http://bedford.io/">Trevor Bedford</a>.
 
             <p/>
@@ -75,21 +77,12 @@
             <p/>
 
             All <a href="http://github.com/nextstrain">source code</a> is freely available under the terms of the <a href="http://github.com/nextstrain/auspice/blob/master/LICENSE.txt">GNU Affero General Public License</a>.
-<<<<<<< HEAD
-            <p/>
-            Auspice version {version}
-=======
 
             <p/>
-
             This work is made possible by the open sharing of genetic data by research groups from all
             over the world. We gratefully acknowledge their contributions.
-
             <p/>
-
             Special thanks to Nick Loman, Kristian Andersen, Andrew Rambaut, Matt Cotten and Paul Kellam for comments, suggestions and data sharing.
-
->>>>>>> f866158f
           </div>
 
           <div className="col-md-1"/>
