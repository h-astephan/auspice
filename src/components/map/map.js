--- conflicted
+++ resolved
@@ -47,6 +47,7 @@
       React to browser width/height changes responsively
       This is stored in state because it's used by both the map and the d3 overlay
     */
+
     if (
       this.props.browserDimensions &&
       (this.props.browserDimensions.width !== nextProps.browserDimensions.width ||
@@ -56,7 +57,9 @@
         horizontal: nextProps.browserDimensions.width > globals.twoColumnBreakpoint ? 1 : 1,
         vertical: 1, /* if we are in single column, full height */
         browserDimensions: nextProps.browserDimensions,
-        sidebar: nextProps.sidebar
+        sidebar: nextProps.sidebar,
+        minHeight: 400,
+        maxAspectRatio: 1.3,
       })
       this.setState({responsive})
     } else if (!this.props.browserDimensions && nextProps.browserDimensions) { /* first time */
@@ -64,7 +67,9 @@
         horizontal: nextProps.browserDimensions.width > globals.twoColumnBreakpoint ? 1 : 1,
         vertical: 1, /* if we are in single column, full height */
         browserDimensions: nextProps.browserDimensions,
-        sidebar: nextProps.sidebar
+        sidebar: nextProps.sidebar,
+        minHeight: 400,
+        maxAspectRatio: 1.3,
       })
       this.setState({responsive})
     }
@@ -159,17 +164,6 @@
   }
 
   createMapDiv() {
-<<<<<<< HEAD
-=======
-    const responsive = computeResponsive({
-      horizontal: this.props.browserDimensions && this.props.browserDimensions.width > globals.twoColumnBreakpoint ? .5 : 1,
-      vertical: 1.0, /* if we are in single column, full height */
-      browserDimensions: this.props.browserDimensions,
-      sidebar: this.props.sidebar,
-      minHeight: 400,
-      maxAspectRatio: 1.3
-    })
->>>>>>> fae98268
     return (
       <div style={{position: "relative"}}>
         <button style={{
