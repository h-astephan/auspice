import React from "react";
import { connect } from "react-redux";
import Select from "react-select";
import { withTranslation } from "react-i18next";
import i18n from "i18next";

import { controlsWidth } from "../../util/globals";
import { analyticsControlsEvent } from "../../util/googleAnalytics";
import { SidebarSubtitle } from "./styles";
import { CHANGE_LANGUAGE } from "../../actions/types";

@connect((state) => {
  return {
    metadata: state.metadata,
    language: state.general.language
  };
})
class Language extends React.Component {

  componentWillMount() {
    i18n.changeLanguage(this.props.language);
  }

  getlanguageOptions() {
    const languages = [
      {value: "de", label: "Deutsch"},
      {value: "en", label: "English"},
      {value: "es", label: "Español"},
      {value: "ru", label: "Русский"},
      {value: "lt", label: "Lietuvių"},
<<<<<<< HEAD
      {value: "pt", label: "Português"}
=======
      {value: "fr", label: "Français"}
>>>>>>> b82ee29b
    ];
    return languages;
  }

  changeLanguage(language) {
    analyticsControlsEvent("change-language");
    i18n.changeLanguage(language);
    this.props.dispatch({ type: CHANGE_LANGUAGE, data: language });
  }

  render() {
    const { t } = this.props;
    return (
      <>
        <SidebarSubtitle spaceAbove>
          {t("sidebar:Language")}
        </SidebarSubtitle>
        <div style={{paddingBottom: 100, width: controlsWidth, fontSize: 14}}>
          <Select
            name="selectLanguage"
            id="selectLanguage"
            value={this.props.language}
            options={this.getlanguageOptions()}
            clearable={false}
            searchable={false}
            multi={false}
            onChange={(opt) => {this.changeLanguage(opt.value);}}
          />
        </div>
      </>
    );
  }
}
const WithTranslation = withTranslation()(Language);

export default WithTranslation;<|MERGE_RESOLUTION|>--- conflicted
+++ resolved
@@ -28,11 +28,8 @@
       {value: "es", label: "Español"},
       {value: "ru", label: "Русский"},
       {value: "lt", label: "Lietuvių"},
-<<<<<<< HEAD
-      {value: "pt", label: "Português"}
-=======
+      {value: "pt", label: "Português"},
       {value: "fr", label: "Français"}
->>>>>>> b82ee29b
     ];
     return languages;
   }
