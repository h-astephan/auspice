import React from "react";
import { Header, SelectLabel } from "../framework/select-label";
import ColorBy from "./color-by";
import DateRangeInputs from "./date-range-inputs";
import ChooseBranchLabelling from "./choose-branch-labelling";
import ChooseLayout from "./choose-layout";
import ChooseDataset from "./choose-dataset";
import ChooseMetric from "./choose-metric";
import PanelLayout from "./panel-layout";
import GeoResolution from "./geo-resolution";
import MapAnimationControls from "./map-animation";
import DataSource from "./data-source";
import PanelToggles from "./panel-toggles";
import SearchStrains from "./search";
<<<<<<< HEAD
import { titleBarHeight } from "../../util/globals";
=======
import ToggleTangle from "./toggle-tangle";
>>>>>>> 2cbe9dc6

const Controls = ({mapOn}) => (
  <div
    style={{
      display: "flex",
      flexDirection: "column",
      alignContent: "stretch",
      flexWrap: "nowrap",
      height: "100%",
      order: 0,
      flexGrow: 0,
      flexShrink: 1,
      flexBasis: "auto",
      overflowY: "scroll",
      alignSelf: "auto",
      padding: "0px 20px 20px 20px"
    }}
  >

    <Header text="Dataset"/>
    <ChooseDataset/>
    <ToggleTangle/>

    <Header text="Date Range"/>
    <DateRangeInputs/>


    <Header text="Color By"/>
    <ColorBy/>


    <Header text="Tree Options"/>
    <ChooseLayout/>
    <ChooseMetric/>
    <ChooseBranchLabelling/>
    <SearchStrains/>

    { mapOn ? (
      <span>
        <Header text="Map Options"/>
        <SelectLabel text="Geographic resolution" extraStyles={{marginTop: "0px"}}/>
        <GeoResolution/>
        <MapAnimationControls/>
      </span>
    ) : null}

    <Header text="Panel Options" extraStyles={{paddingTop: "10px"}}/>
    <PanelLayout/>
    <PanelToggles/>


    <Header text="Data Source" extraStyles={{paddingTop: "10px"}}/>
    <DataSource/>

    <div style={{minHeight: `${titleBarHeight + 20}px`}}/>
  </div>
);

export default Controls;<|MERGE_RESOLUTION|>--- conflicted
+++ resolved
@@ -12,11 +12,8 @@
 import DataSource from "./data-source";
 import PanelToggles from "./panel-toggles";
 import SearchStrains from "./search";
-<<<<<<< HEAD
+import ToggleTangle from "./toggle-tangle";
 import { titleBarHeight } from "../../util/globals";
-=======
-import ToggleTangle from "./toggle-tangle";
->>>>>>> 2cbe9dc6
 
 const Controls = ({mapOn}) => (
   <div
