import React from "react";
import d3 from "d3";
import _ from "lodash";
import moment from "moment";
import { connect } from "react-redux";
import Card from "../framework/card";
import {changeDateFilter} from "../../actions/treeProperties";
import setupLeaflet from "../../util/leaflet";
import setupLeafletPlugins from "../../util/leaflet-plugins";
import {drawDemesAndTransmissions, updateOnMoveEnd, updateVisibility} from "../../util/mapHelpers";
import * as globals from "../../util/globals";
import computeResponsive from "../../util/computeResponsive";
import {getLatLongs} from "../../util/mapHelpersLatLong";
import {
  CHANGE_ANIMATION_START,
  CHANGE_ANIMATION_TIME,
  CHANGE_ANIMATION_CUMULATIVE
} from "../../actions/types.js";

@connect((state) => {
  return {
    datasetGuid: state.tree.datasetGuid,
    controls: state.controls,
    nodes: state.tree.nodes,
    visibility: state.tree.visibility,
    visibilityVersion: state.tree.visibilityVersion,
    metadata: state.metadata.metadata,
    browserDimensions: state.browserDimensions.browserDimensions,
    colorScale: state.controls.colorScale,
    colorBy: state.controls.colorBy,
    map: state.map,
    geoResolution: state.controls.geoResolution,
    // mapAnimationStartDate: state.controls.mapAnimationStartDate,
    mapAnimationDurationInMilliseconds: state.controls.mapAnimationDurationInMilliseconds,
    mapAnimationCumulative: state.controls.mapAnimationCumulative,
    sequences: state.sequences,
    mapTriplicate: state.controls.mapTriplicate

  };
})

class Map extends React.Component {
  constructor(props) {
    super(props);
    this.state = {
      map: null,
      demes: false,
      latLongs: null,
      d3DOMNode: null,
      d3elems: null,
      datasetGuid: null,
      responsive: null,
      playPause: "Play",
    };
  }
  static propTypes = {
    colorScale: React.PropTypes.object.isRequired
  }
  componentWillMount() {
    if (!window.L) {
      setupLeaflet(); /* this sets up window.L */
    }
  }
  componentDidMount() {
    /*
      this attaches several properties to window.L
      it's a bit of a hack, but it's a code execution order problem and it works fine.
    */
    setupLeafletPlugins();
  }
  componentWillReceiveProps(nextProps) {
    this.maybeComputeResponive(nextProps);
    this.maybeRemoveAllDemesAndTransmissions(nextProps); /* geographic resolution just changed (ie., country to division), remove everything. this change is upstream of maybeDraw */
  }
  componentDidUpdate(prevProps, prevState) {
    this.maybeCreateLeafletMap(); /* puts leaflet in the DOM, only done once */
    this.maybeSetupD3DOMNode(); /* attaches the D3 SVG DOM node to the Leaflet DOM node, only done once */
    this.maybeDrawDemesAndTransmissions(prevProps); /* it's the first time, or they were just removed because we changed dataset or colorby or resolution */
    this.maybeUpdateDemesAndTransmissions(prevProps); /* every time we change something like colorBy */
    this.maybeAnimateDemesAndTransmissions();
  }
  maybeCreateLeafletMap() {
    /* first time map, this sets up leaflet */
    if (
      this.props.browserDimensions &&
      this.props.metadata &&
      !this.state.map &&
      document.getElementById("map")
    ) {
      this.createMap();
    }
  }
  maybeComputeResponive(nextProps) {
    /*
      React to browser width/height changes responsively
      This is stored in state because it's used by both the map and the d3 overlay
    */
    if (
      this.props.browserDimensions &&
      (this.props.browserDimensions.width !== nextProps.browserDimensions.width ||
      this.props.browserDimensions.height !== nextProps.browserDimensions.height)
    ) {
      this.setState({responsive: this.doComputeResponsive(nextProps)});
    } else if (!this.state.responsive && nextProps.browserDimensions) { /* first time */
      this.setState({responsive: this.doComputeResponsive(nextProps)});
    } else if (
      this.props.browserDimensions &&
      this.props.datasetGuid &&
      nextProps.datasetGuid &&
      this.props.datasetGuid !== nextProps.datasetGuid // the dataset has changed
    ) {
      this.setState({responsive: this.doComputeResponsive(nextProps)});
    } else if (this.props.sidebar !== nextProps.sidebar) {
      this.setState({responsive: this.doComputeResponsive(nextProps)});
    }
  }
  doComputeResponsive(nextProps) {
    return computeResponsive({
      horizontal: nextProps.browserDimensions.width > globals.twoColumnBreakpoint && (this.props.controls && this.props.controls.splitTreeAndMap) ? .5 : 1,
      vertical: 1.0, /* if we are in single column, full height */
      browserDimensions: nextProps.browserDimensions,
      sidebar: nextProps.sidebar,
      minHeight: 480,
      maxAspectRatio: 1.0,
    })
  }
  maybeSetupD3DOMNode() {
    if (
      this.state.map &&
      this.state.responsive &&
      !this.state.d3DOMNode
    ) {
      const d3DOMNode = d3.select("#map svg");
      this.setState({d3DOMNode});
    }
  }
<<<<<<< HEAD
  maybeDrawDemesAndTransmissions(prevProps) {

    /* before April 2017 we fired this every time */

=======
  maybeRemoveAllDemesAndTransmissions(nextProps) {
    /*
      xx dataset change, remove all demes and transmissions d3 added
      xx we could also make this smoother: http://bl.ocks.org/alansmithy/e984477a741bc56db5a5
      THE ABOVE IS NO LONGER TRUE: while App remounts, this is all getting nuked, so it doesn't matter.
      Here's what we were doing and might do again:

      // this.state.map && // we have a map
      // this.props.datasetGuid &&
      // nextProps.datasetGuid &&
      // this.props.datasetGuid !== nextProps.datasetGuid // and the dataset has changed
    */

    const mapIsDrawn = !!this.state.map;
    const somethingChanged = (this.props.colorBy !== nextProps.colorBy ||
                              this.props.geoResolution !== nextProps.geoResolution ||
                              this.props.visibilityVersion !== nextProps.visibilityVersion ||
                              this.props.colorScale.version !== nextProps.colorScale.version ||
                              !this.props.datasetGuid);

    if (
      mapIsDrawn &&
      somethingChanged
    ) {
      this.state.d3DOMNode.selectAll("*").remove();

      /* clear references to the demes and transmissions d3 added */
      this.setState({
        demes: false,
        d3elems: null,
        latLongs: null,
      })
    }
  }
  maybeDrawDemesAndTransmissions(prevProps) {
    const treeIsReady = this.props.datasetGuid;
>>>>>>> e5dcde36
    const mapIsDrawn = !!this.state.map;
    const allDataPresent = !!(this.props.colorScale && this.props.metadata && this.props.nodes && this.state.responsive && this.state.d3DOMNode);
    const demesAbsent = !this.state.demes;

    /* if at any point we change dataset and app doesn't remount, we'll need these again */
    // const newColorScale = this.props.colorScale.version !== prevProps.colorScale.version;
    // const newGeoResolution = this.props.geoResolution !== prevProps.geoResolution;
    // const initialVisibilityVersion = this.props.visibilityVersion === 1; /* see tree reducer, we set this to 1 after tree comes back */
    // const newVisibilityVersion = this.props.visibilityVersion !== prevProps.visibilityVersion;

    if (
      treeIsReady &&
      mapIsDrawn &&
      allDataPresent &&
      demesAbsent
    ) {
      /* data structures to feed to d3 latLongs = { tips: [{}, {}], transmissions: [{}, {}] } */
      if (!this.state.boundsSet){ //we are doing the initial render -> set map to the range of the data
        const SWNE = this.getGeoRange();
        this.state.map.fitBounds(L.latLngBounds(SWNE[0], SWNE[1]));
      }

      const latLongs = this.latLongs(); /* no reference stored, we recompute this for now rather than updating in place */
      const d3elems = drawDemesAndTransmissions(
        latLongs,
        this.props.colorScale.scale,
        this.state.d3DOMNode,
        this.state.map,
        this.props.nodes,
      );

      /* Set up leaflet events */
      // this.state.map.on("viewreset", this.respondToLeafletEvent.bind(this));
      this.state.map.on("moveend", this.respondToLeafletEvent.bind(this));

      // don't redraw on every rerender - need to seperately handle virus change redraw
      this.setState({
        boundsSet: true,
        demes: true,
        d3elems,
        latLongs,
      });
    }
  }
  maybeRemoveAllDemesAndTransmissions(nextProps) {
    /*
      xx dataset change, remove all demes and transmissions d3 added
      xx we could also make this smoother: http://bl.ocks.org/alansmithy/e984477a741bc56db5a5
      THE ABOVE IS NO LONGER TRUE: while App remounts, this is all getting nuked, so it doesn't matter.
      Here's what we were doing and might do again:

      // this.state.map && // we have a map
      // this.props.datasetGuid &&
      // nextProps.datasetGuid &&
      // this.props.datasetGuid !== nextProps.datasetGuid // and the dataset has changed
    */

    const mapIsDrawn = !!this.state.map;
    const geoResolutionChanged = this.props.geoResolution !== nextProps.geoResolution;

    // (this.props.colorBy !== nextProps.colorBy ||
    //   this.props.visibilityVersion !== nextProps.visibilityVersion ||
    //   this.props.colorScale.version !== nextProps.colorScale.version);

    if (
      mapIsDrawn &&
      geoResolutionChanged
    ) {
      this.state.d3DOMNode.selectAll("*").remove();

      /* clear references to the demes and transmissions d3 added */
      this.setState({
        demes: false,
        d3elems: null,
        latLongs: null,
      })
    }
  }
  respondToLeafletEvent(leafletEvent) {
    if (leafletEvent.type === "moveend") { /* zooming and panning */
      updateOnMoveEnd(this.state.d3elems, this.latLongs(), this.props.controls, this.props.nodes);
    }
  }
  getGeoRange() {
    const latitudes = [];
    const longitudes = [];
    for (let k in this.props.metadata.geo){
      for (let c in this.props.metadata.geo[k]){
        latitudes.push(this.props.metadata.geo[k][c].latitude);
        longitudes.push(this.props.metadata.geo[k][c].longitude);
      }
    }
    const maxLat = d3.max(latitudes);
    const minLat = d3.min(latitudes);
    const maxLng = d3.max(longitudes);
    const minLng = d3.min(longitudes);
    const lngRange = (maxLng - minLng)%360;
    const latRange = (maxLat - minLat);
    const south = Math.max(-80, minLat - latRange*0.2);
    const north = Math.min(80, maxLat + latRange*0.2);
    const east = Math.max(-180, minLng - lngRange*0.2);
    const west = Math.min(180, maxLng + lngRange*0.2);
    return [L.latLng(south,west), L.latLng(north, east)];
  }
  maybeUpdateDemesAndTransmissions(prevProps) {
    /* nothing to update */
    const noMap = !this.state.map;
    const noDemes = !this.state.demes;

    if (noMap || noDemes) return;

    const somethingChanged = (this.props.colorBy !== prevProps.colorBy ||
                              this.props.colorScale.version !== prevProps.colorScale.version);

    if (
      this.props.visibilityVersion !== prevProps.visibilityVersion ||
      this.props.colorScale.version !== prevProps.colorScale.version
    ) {
      updateVisibility(this.state.d3elems, this.latLongs(), this.props.controls, this.props.nodes);
    }
  }
  maybeAnimateDemesAndTransmissions() {
    /* todo */
  }
  latLongs() {
    return getLatLongs(
      this.props.nodes,
      this.props.visibility,
      this.props.metadata,
      this.state.map,
      this.props.colorBy,
      this.props.geoResolution,
      this.props.colorScale,
      this.props.sequences,
      this.props.mapTriplicate
    );
  }
  createMap() {

    /******************************************
    * GET LEAFLET IN THE DOM
    *****************************************/

    /* todo consider triplicate here: if (this.props.metadata.triplicate) {} different bounds */
    const southWest = L.latLng(-70, -180);
    const northEast = L.latLng(80, 180);
    const bounds = L.latLngBounds(southWest, northEast);
    let zoom = 2;
    let center = [0,0];

    var map = L.map('map', {
      center: center,
      zoom: zoom,
      scrollWheelZoom: false,
      maxBounds: bounds,
      minZoom: 2,
      maxZoom: 8,
      zoomControl: false,
      /* leaflet sleep see https://cliffcloud.github.io/Leaflet.Sleep/#summary */
      // true by default, false if you want a wild map
      sleep: false,
      // time(ms) for the map to fall asleep upon mouseout
      sleepTime: 750,
      // time(ms) until map wakes on mouseover
      wakeTime: 750,
      // defines whether or not the user is prompted oh how to wake map
      sleepNote: true,
      // should hovering wake the map? (clicking always will)
      hoverToWake: false
    })

    map.getRenderer(map).options.padding = 2;

    L.tileLayer('https://api.mapbox.com/styles/v1/trvrb/ciu03v244002o2in5hlm3q6w2/tiles/256/{z}/{x}/{y}?access_token=pk.eyJ1IjoidHJ2cmIiLCJhIjoiY2l1MDRoMzg5MDEwbjJvcXBpNnUxMXdwbCJ9.PMqX7vgORuXLXxtI3wISjw', {
        attribution: '&copy; <a href="http://osm.org/copyright">OpenStreetMap</a> contributors',
        // noWrap: true
    }).addTo(map);

    L.control.zoom({position: "bottomright"}).addTo(map);

    this.setState({map});
  }
  maybeCreateMapDiv() {
    let container = null;
    if (
      this.props.browserDimensions &&
      this.state.responsive
    ) {
      container = (
        <div style={{position: "relative"}}>
          <button style={{
              position: "absolute",
              left: 25,
              top: 25,
              zIndex: 9999,
              border: "none",
              width: 56,
              padding: 15,
              borderRadius: 4,
              backgroundColor: "rgb(124, 184, 121)",
              fontWeight: 700,
              color: "white",
            }}
          onClick={this.handleAnimationPlayPauseClicked.bind(this) }
            >
            {this.state.playPause === "Play" ? "Play" : "Pause"}
          </button>
          <button style={{
              position: "absolute",
              left: 90,
              top: 25,
              zIndex: 9999,
              border: "none",
              padding: 15,
              borderRadius: 4,
              backgroundColor: "rgb(230, 230, 230)",
              fontWeight: 700,
              color: "white"
            }}
          onClick={this.handleAnimationResetClicked.bind(this) }
            >
            Reset
          </button>
          <div style={{
              height: this.state.responsive.height,
              width: this.state.responsive.width
            }} id="map">
          </div>
        </div>
      )
    }
    return container;
  }
  handleAnimationPlayPauseClicked() {
    /******************************************
    * ANIMATE MAP (AND THAT LINE ON TREE)
    *****************************************/
    if (this.state.playPause === "Play") {
      this.animateMap();
      this.setState({playPause: "Pause"});
    } else {
      clearInterval(window.NEXTSTRAIN.mapAnimationLoop)
      this.setState({playPause: "Play"});
    }
  }

  handleAnimationResetClicked() {
    clearInterval(window.NEXTSTRAIN.mapAnimationLoop)
    this.props.dispatch(changeDateFilter(this.props.controls.absoluteDateMin, this.props.controls.absoluteDateMax));
    this.setState({playPause: "Play"})
  }
  animateMap() {
    /* By default, start at absoluteDateMin; allow overriding via augur default export */
    // let first = this.props.mapAnimationStartDate ? moment(this.props.dateMin, "YYYY-MM-DD"): moment(this.props.controls.absoluteDateMin, "YYYY-MM-DD");
    let first = moment(this.props.controls.dateMin);
    let last = moment(this.props.controls.absoluteDateMax, "YYYY-MM-DD");
    let numberDays = moment.duration(last.diff(first)).asDays(); // Total number of days in the animation

    const tick = 100; // Length of each tick in milliseconds
    let incrementBy = Math.ceil((tick*numberDays)/this.props.mapAnimationDurationInMilliseconds); // [(ms * days) / ms] = days
    const incrementByUnit = "day";
    const timeSliderWindow = Math.ceil((numberDays / 20)); /* in months for now  */ // this is 1/10 the date range in date slider
    let second = moment(first, "YYYY-MM-DD").add(timeSliderWindow, "days");

    if (!window.NEXTSTRAIN) {
      window.NEXTSTRAIN = {}; /* centralize creation of this if we need it anywhere else */
    }



    /* we should setState({reference}) so that it's not possible to create multiple */

    window.NEXTSTRAIN.mapAnimationLoop = setInterval(() => {

      /* first pass sets the timer to absolute min and absolute min + 6 months because they reference above initial time window */
      this.props.dispatch(changeDateFilter(first.format("YYYY-MM-DD"), second.format("YYYY-MM-DD")));

      if (!this.props.mapAnimationCumulative) {
        first = first.add(incrementBy, incrementByUnit);
      }
      second = second.add(incrementBy, incrementByUnit);

      if (second.valueOf() >= last.valueOf()) {
        clearInterval(window.NEXTSTRAIN.mapAnimationLoop)
        this.props.dispatch(changeDateFilter(first.format("YYYY-MM-DD"), second.format("YYYY-MM-DD")));
      }
    }, tick);

    // controls: state.controls,
    // this.props.dateMin //"2013-06-28"
    // this.props.dateMax //"2016-11-21"
    // this.props.absoluteDateMin //"2013-06-29"
    // this.props.absoluteDateMax //"2016-11-21"
    // export const CHANGE_DATE_MIN = "CHANGE_DATE_MIN";
    // export const CHANGE_DATE_MAX = "CHANGE_DATE_MAX";
    // export const CHANGE_ABSOLUTE_DATE_MIN = "CHANGE_ABSOLUTE_DATE_MIN";
    // export const CHANGE_ABSOLUTE_DATE_MAX = "CHANGE_ABSOLUTE_DATE_MAX";

    // =======OLD RAF CODE=======
    // let start = null;
    //
    // const step = (timestamp) => {
    //   if (!start) start = timestamp;
    //
    //   let progress = timestamp - start;
    //
    //   this.props.dispatch({
    //     type: MAP_ANIMATION_TICK,
    //     data: {
    //       progress
    //     }
    //   })
    //
    //   if (progress < globals.mapAnimationDurationInMilliseconds) {
    //     window.requestAnimationFrame(step);
    //   } else {
    //     this.props.dispatch({ type: MAP_ANIMATION_END })
    //   }
    // }
    // window.requestAnimationFrame(step);
  }
  render() {
    // clear layers - store all markers in map state https://github.com/Leaflet/Leaflet/issues/3238#issuecomment-77061011
    return (
      <Card center title="Transmissions">
        {this.maybeCreateMapDiv()}
      </Card>
    );
  }
}

export default Map;<|MERGE_RESOLUTION|>--- conflicted
+++ resolved
@@ -134,49 +134,10 @@
       this.setState({d3DOMNode});
     }
   }
-<<<<<<< HEAD
   maybeDrawDemesAndTransmissions(prevProps) {
 
     /* before April 2017 we fired this every time */
 
-=======
-  maybeRemoveAllDemesAndTransmissions(nextProps) {
-    /*
-      xx dataset change, remove all demes and transmissions d3 added
-      xx we could also make this smoother: http://bl.ocks.org/alansmithy/e984477a741bc56db5a5
-      THE ABOVE IS NO LONGER TRUE: while App remounts, this is all getting nuked, so it doesn't matter.
-      Here's what we were doing and might do again:
-
-      // this.state.map && // we have a map
-      // this.props.datasetGuid &&
-      // nextProps.datasetGuid &&
-      // this.props.datasetGuid !== nextProps.datasetGuid // and the dataset has changed
-    */
-
-    const mapIsDrawn = !!this.state.map;
-    const somethingChanged = (this.props.colorBy !== nextProps.colorBy ||
-                              this.props.geoResolution !== nextProps.geoResolution ||
-                              this.props.visibilityVersion !== nextProps.visibilityVersion ||
-                              this.props.colorScale.version !== nextProps.colorScale.version ||
-                              !this.props.datasetGuid);
-
-    if (
-      mapIsDrawn &&
-      somethingChanged
-    ) {
-      this.state.d3DOMNode.selectAll("*").remove();
-
-      /* clear references to the demes and transmissions d3 added */
-      this.setState({
-        demes: false,
-        d3elems: null,
-        latLongs: null,
-      })
-    }
-  }
-  maybeDrawDemesAndTransmissions(prevProps) {
-    const treeIsReady = this.props.datasetGuid;
->>>>>>> e5dcde36
     const mapIsDrawn = !!this.state.map;
     const allDataPresent = !!(this.props.colorScale && this.props.metadata && this.props.nodes && this.state.responsive && this.state.d3DOMNode);
     const demesAbsent = !this.state.demes;
@@ -188,7 +149,9 @@
     // const newVisibilityVersion = this.props.visibilityVersion !== prevProps.visibilityVersion;
 
     if (
-      treeIsReady &&
+      // determining when the tree is ready needs to be improved
+      this.props.datasetGuid &&
+      this.props.nodes !== null &&
       mapIsDrawn &&
       allDataPresent &&
       demesAbsent
