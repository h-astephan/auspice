--- conflicted
+++ resolved
@@ -248,14 +248,11 @@
         state.coloringsPresentOnTree.add(colorBy);
       }
       return Object.assign({}, state, {coloringsPresentOnTree: state.coloringsPresentOnTree});
-<<<<<<< HEAD
     case types.UPDATE_VISIBILITY_AND_BRANCH_THICKNESS:
       const colorScale = {...state.colorScale, visibleLegendValues: action.visibleLegendValues};
       return {...state, colorScale};
-=======
     case types.TOGGLE_TRANSMISSION_LINES:
       return Object.assign({}, state, {showTransmissionLines: action.data});
->>>>>>> 074f13b9
     default:
       return state;
   }
