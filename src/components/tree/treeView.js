/*eslint-env browser*/
import React from "react";
import d3 from "d3";
import * as globals from "../../util/globals";
import Card from "../framework/card";
import Legend from "./legend";
import ZoomOutIcon from "../framework/zoom-out-icon";
import ZoomInIcon from "../framework/zoom-in-icon";
import MoveIcon from "../framework/move-icon";
import PhyloTree from "../../util/phyloTree";
import {ReactSVGPanZoom, fitToViewer} from "react-svg-pan-zoom";
import ReactDOM from "react-dom";
import {Viewer, ViewerHelper} from 'react-svg-pan-zoom';
import {fastTransitionDuration, mediumTransitionDuration, slowTransitionDuration} from "../../util/globals";
import * as globalStyles from "../../globalStyles";
import InfoPanel from "./infoPanel";
import BranchSelectedPanel from "./branchSelectedPanel";
import TipSelectedPanel from "./tipSelectedPanel";
import { connect } from "react-redux";
import computeResponsive from "../../util/computeResponsive";
import { getGenotype } from "../../util/getGenotype";
import { arrayInEquality,
         branchThickness,
         tipRadii,
         tipVisibility,
         nodeColor} from "../../util/treeHelpers";
import { zoomToClade, restrictTreeToSingleTip } from "../../actions/treeProperties";
import _ from "lodash";

/* UNDERSTANDING THIS CODE:
the "tree" object passed in from redux (this.props.tree)
contains the nodes etc used to build the PhyloTree
object called tree (!). Those nodes are in a 1-1 ordering, and
there are actually backlinks from the phylotree tree
(i.e. tree.nodes[i].n links to props.tree.nodes[i])

I (james) don't want to put phylotree into redux
as it's not simply data

the state of this component contains a few flags and
hovered / branchSelected / tipSelected,
each of which reference the nodes currently in that state
they're not in redux as (1) its easier and (2) all components that
need this information are children of this component
(it would probably be a good idea to move them to redux)
*/

/*
 * TreeView creates a (now responsive!) SVG & scales according to layout
 * such that branches and tips are correctly placed.
 * also handles zooming
*/
@connect((state) => {
  return {
    tree: state.tree,
    metadata: state.metadata.metadata,
    colorOptions: state.metadata.colorOptions,
    browserDimensions: state.browserDimensions.browserDimensions,
    map: state.map,
    layout: state.controls.layout,
    showBranchLabels: state.controls.showBranchLabels,
    distanceMeasure: state.controls.distanceMeasure,
    sequences: state.sequences,
    selectedLegendItem: state.controls.selectedLegendItem,
    colorScale: state.controls.colorScale,
    datasetGuid: state.tree.datasetGuid,
    dateMin: state.controls.dateMin,
    dateMax: state.controls.dateMax
  };
})
class TreeView extends React.Component {
  constructor(props) {
    super(props);
    this.Viewer = null;
    this.state = {
      tool: "pan",  //one of `none`, `pan`, `zoom`, `zoom-in`, `zoom-out`
      hover: null,
      selectedBranch: null,
      selectedTip: null,
      tree: null,
      shouldReRender: false // start off this way I guess
    };
  }
  static contextTypes = {
    router: React.PropTypes.object.isRequired
  }
  static propTypes = {
    sidebar: React.PropTypes.bool.isRequired
  }

  componentWillMount() {
    /* the tree resets itself on resize, so reset selections */
    window.addEventListener("resize",
      () => this.setState({
        hover: null,
        selectedBranch: null,
        selectedTip: null
      })
    );
  }

  componentWillReceiveProps(nextProps) {
    /*
    This both creates the tree (when it's loaded into redux) and
    works out what to update, based upon changes to redux.control

    NB logic was previously in CDM, but now we wait for browserDimensions
    */
    let tree = this.state.tree
    /* should we create a new tree (dataset change) */

    if ((nextProps.datasetGuid !== this.props.datasetGuid && nextProps.tree.nodes) ||
        (tree === null && nextProps.datasetGuid && nextProps.tree.nodes !== null)) {
      tree = this.makeTree(nextProps)
      // console.log("made tree", tree)
      this.setState({tree, shouldReRender: true});
      if (this.Viewer) {
        this.Viewer.fitToViewer();
      }
    }

    /* if we have a tree and we have new props, figure out what we need to update...
    this is imperitive, as opposed to redux-style coding, due to the fact
    that redrawing the tree is expensive, so we try and do the least amount
    of work possible.
    These attributes are stored in redux.tree
    */
    if (tree) {
      /* the objects storing the changes to make to the tree */
      const tipAttrToUpdate = {};
      const tipStyleToUpdate = {};
      const branchAttrToUpdate = {};
      const branchStyleToUpdate = {};

      if (nextProps.tree.tipVisibilityVersion &&
          this.props.tree.tipVisibilityVersion !== nextProps.tree.tipVisibilityVersion) {
        // console.log("tipVisibilityVersion change detected", this.props.tree.tipVisibilityVersion, nextProps.tree.tipVisibilityVersion)
        tipStyleToUpdate["visibility"] = nextProps.tree.tipVisibility;
      }
      if (nextProps.tree.tipRadiiVersion &&
          this.props.tree.tipRadiiVersion !== nextProps.tree.tipRadiiVersion) {
        // console.log("tipRadiiVersion change detected", this.props.tree.tipRadiiVersion, nextProps.tree.tipRadiiVersion)
        tipAttrToUpdate["r"] = nextProps.tree.tipRadii;
      }
      if (nextProps.tree.nodeColorsVersion &&
          this.props.tree.nodeColorsVersion !== nextProps.tree.nodeColorsVersion) {
        // console.log("nodeColorsVersion change detected", this.props.tree.nodeColorsVersion, nextProps.tree.nodeColorsVersion)
        tipStyleToUpdate["fill"] = nextProps.tree.nodeColors.map((col) => {
          return d3.rgb(col).brighter([0.65]).toString();
        });
        tipStyleToUpdate["stroke"] = nextProps.tree.nodeColors;
        branchStyleToUpdate["stroke"] = nextProps.tree.nodeColors.map((col) => {
          return d3.rgb(d3.interpolateRgb(col, "#BBB")(0.6)).toString();
        });
      }
      if (this.props.tree.branchThicknessVersion !== nextProps.tree.branchThicknessVersion) {
        // console.log("branchThicknessVersion change detected", this.props.tree.branchThicknessVersion, nextProps.tree.branchThicknessVersion)
        branchStyleToUpdate["stroke-width"] = nextProps.tree.branchThickness;
      }

      /* implement style changes */
      if (Object.keys(branchAttrToUpdate).length || Object.keys(branchStyleToUpdate).length) {
        // console.log("applying branch attr", Object.keys(branchAttrToUpdate), "branch style changes", Object.keys(branchStyleToUpdate))
        tree.updateMultipleArray(".branch", branchAttrToUpdate, branchStyleToUpdate, fastTransitionDuration);
      }
      if (Object.keys(tipAttrToUpdate).length || Object.keys(tipStyleToUpdate).length) {
        // console.log("applying tip attr", Object.keys(tipAttrToUpdate), "tip style changes", Object.keys(tipStyleToUpdate))
        tree.updateMultipleArray(".tip", tipAttrToUpdate, tipStyleToUpdate, fastTransitionDuration);
      }

      /* swap layouts */
      if (this.props.layout !== nextProps.layout) {
        tree.updateLayout(nextProps.layout, mediumTransitionDuration);
      }
      /* change distance metrics */
      if (this.props.distanceMeasure !== nextProps.distanceMeasure) {
        tree.updateDistance(nextProps.distanceMeasure, mediumTransitionDuration);
      }

      if (this.props.showBranchLabels!==nextProps.showBranchLabels){
        if (nextProps.showBranchLabels){
          tree.showBranchLabels();
        }else{
          tree.hideBranchLabels();
        }
      }
    }
  }

  shouldComponentUpdate(nextProps, nextState) {
    /* we are now in a position to control the rendering to improve performance */
    if (nextState.shouldReRender) {
      this.setState({shouldReRender: false});
      return true;
    } else if (
      this.state.tree &&
      (this.props.browserDimensions.width !== nextProps.browserDimensions.width ||
      this.props.browserDimensions.height !== nextProps.browserDimensions.height ||
      this.props.sidebar !== nextProps.sidebar)
    ) {
      return true;
    } else if (
      this.state.hovered !== nextState.hovered ||
      this.state.selectedTip !== nextState.selectedTip ||
      this.state.selectedBranch !== nextState.selectedBranch
    ) {
      return true;
    }
    return false;
  }

  componentDidUpdate(prevProps, prevState) {
    /* after a re-render (i.e. perhaps the SVG has changed size) call zoomIntoClade
    so that the tree rescales to fit the SVG
    */
    if (
      // the tree exists AND
      this.state.tree &&
      // it's not the first render (the listener is registered and width/height passed in)  AND
      prevProps.browserDimensions && this.props.browserDimensions &&
      // the browser dimensions have changed
      (prevProps.browserDimensions.width !== this.props.browserDimensions.width ||
      prevProps.browserDimensions.height !== this.props.browserDimensions.height)
    ) {
      this.state.tree.zoomIntoClade(this.state.tree.nodes[0], mediumTransitionDuration);
    } else if (
      // the tree exists AND the sidebar has changed
      this.state.tree && (this.props.sidebar !== prevProps.sidebar)
    ) {
      this.state.tree.zoomIntoClade(this.state.tree.nodes[0], mediumTransitionDuration);
    }
  }

  makeTree(nextProps) {
    const nodes = nextProps.tree.nodes;
    if (nodes && this.refs.d3TreeElement) {
      var myTree = new PhyloTree(nodes[0]);
      // https://facebook.github.io/react/docs/refs-and-the-dom.html
      var treeplot = d3.select(this.refs.d3TreeElement);
      myTree.render(
        treeplot,
        this.props.layout,
        this.props.distanceMeasure,
        {
          /* options */
          grid: true,
          confidence: false,
          branchLabels: true,      //generate DOM object
          showBranchLabels: false,  //hide them initially -> couple to redux state
          tipLabels: true,      //generate DOM object
          showTipLabels: true   //show
        },
        {
          /* callbacks */
          onTipHover: this.onTipHover.bind(this),
          onTipClick: this.onTipClick.bind(this),
          onBranchHover: this.onBranchHover.bind(this),
          onBranchClick: this.onBranchClick.bind(this),
          onBranchLeave: this.onBranchLeave.bind(this),
          onTipLeave: this.onTipLeave.bind(this),
          // onBranchOrTipLeave: this.onBranchOrTipLeave.bind(this),
          branchLabel: this.branchLabel.bind(this),
          branchLabelSize: this.branchLabelSize.bind(this),
          tipLabel: this.tipLabel.bind(this),
          tipLabelSize: this.tipLabelSize.bind(this)
        },
        /* branch Thicknesses - guarenteed to be in redux by now */
        nextProps.tree.branchThickness,
        nextProps.tree.tipVisibility
      );
      return myTree;
    } else {
      return null;
    }
  }

  /* Callbacks used by the tips / branches when hovered / selected */
  onTipHover(d, x, y) {
    this.state.tree.svg.select("#tip_" + d.n.clade)
      .attr("r", (d) => d["r"] + 4);
    this.setState({
      hovered: {d, type: ".tip", x, y}
    });
  }
  onTipClick(d) {
    // console.log("tip click", d)
    this.setState({
      hovered: null,
      selectedTip: d
    });
    this.props.dispatch(restrictTreeToSingleTip(1, d.n.arrayIdx))
  }
  onBranchHover(d, x, y) {
    // for (let id of ["#branch_T_" + d.n.clade, "#branch_S_" + d.n.clade]) {
    const id = "#branch_S_" + d.n.clade;
    this.state.tree.svg.select(id)
      .style("stroke", (d) => d["stroke"])
    this.setState({
      hovered: {d, type: ".branch", x, y}
    });
  }
  onBranchClick(d) {
    this.state.tree.zoomIntoClade(d, mediumTransitionDuration);
    /* to stop multiple phyloTree updates potentially clashing,
    we change tipVis after geometry update + transition */
    window.setTimeout(() =>
      this.props.dispatch(zoomToClade(d.arrayIdx)),
      mediumTransitionDuration
    );
    this.setState({
      hovered: null,
      selectedBranch: d
    });
  }
  /* onBranchLeave called when mouse-off, i.e. anti-hover */
  onBranchLeave(d) {
    // for (let id of ["#branch_T_" + d.n.clade, "#branch_S_" + d.n.clade]) {
    const id = "#branch_S_" + d.n.clade;
    this.state.tree.svg.select(id)
      .style("stroke", (d) => d3.rgb(d3.interpolateRgb(d["stroke"], "#BBB")(0.6)).toString());
    if (this.state.hovered) {
      this.setState({hovered: null})
    }
  }
  onTipLeave(d) {
    if (!this.state.selectedTip) {
      this.state.tree.svg.select("#tip_" + d.n.clade)
        .attr("r", (d) => d["r"]);
    }
    if (this.state.hovered) {
      this.setState({hovered: null});
    }
  }
  /* viewEntireTree: triggered by "reset to entire tree" button */
  viewEntireTree() {
    this.state.tree.zoomIntoClade(this.state.tree.nodes[0], globals.mediumTransitionDuration);
    /* wait until view has transitioned back, i.e. tips have moved */
    window.setTimeout(
      () => this.props.dispatch(zoomToClade(0)),
      mediumTransitionDuration
    );
    this.setState({selectedBranch: null, selectedTip: null});
  }
  /* clearSelectedTip when clicking to go away */
  clearSelectedTip(d) {
    this.state.tree.svg.select("#tip_" + d.n.clade)
      .attr("r", (d) => d["r"]);
    this.setState({selectedTip: null, hovered: null});
    /* restore the tip visibility! */
    this.props.dispatch(restrictTreeToSingleTip(0))
  }

  /**
   * @param  {node}
   * @return {string that is displayed as label on the branch
   *          corresponding to the node}
   */
  branchLabel(d){
    if (d.n.muts){
      if (d.n.muts.length>5){
        return d.n.muts.slice(0,5).join(", ") + "...";
      }else{
        return d.n.muts.join(", ");
      }
    }else{
      return "";
    }
  }
  /**
   * @param  {node}
   * @param  {total number of nodes in current view}
   * @return {font size of the branch label}
   */
  branchLabelSize(d,n){
    if (d.leafCount>n/10.0){
      return 12;
    }else{
      return 0;
    }
  }

  /**
   * @param  {node}
   * @return {string that is displayed as label on the branch
   *          corresponding to the node}
   */
  tipLabel(d){
    return d.n.strain;
  }
  /**
   * @param  {node}
   * @param  {total number of nodes in current view}
   * @return {font size of the tip label}
   */
  tipLabelSize(d,n){
    if (n>70){
      return 0;
    }else if (n<20){
      return 14;
    }else{
      const fs = 6+8*(70-n)/(70-20);
      return fs;
    }
  }



  handleIconClick(tool) {
    return () => {
      const V = this.Viewer.getValue();
      if (tool === "zoom-in") {
        this.Viewer.zoomOnViewerCenter(1.4);
      } else { // zoom out
        if (V.a>1.0){ // if there is room to zoom out via the SVGPanZoom, do
          this.Viewer.zoomOnViewerCenter(0.71);
        }else{        // otherwise reset view to have SVG fit the viewer
          this.resetView();
          // if we have clade zoom, zoom out to the parent clade
          if (this.state.selectedBranch && this.state.selectedBranch.n.arrayIdx){
            const dp = this.props.dispatch;
            const arrayIdx = this.state.tree.zoomNode.parent.n.arrayIdx;
            // reset the "clicked" branch, unset if we zoomed out all the way to the root
            this.setState({
              hovered: null,
              selectedBranch: (arrayIdx)?this.state.tree.zoomNode.parent:null
            });

            const makeCallBack = function(){
              return function(){
                dp(restrictTreeToSingleTip(0,arrayIdx));
              }
            }
            // clear previous timeout bc they potentially mess with the geometry update
            if (this.timeout){
              clearTimeout(this.timeout);
            }
            // call phyloTree to zoom out, this rerenders the geometry
            this.state.tree.zoomToParent(mediumTransitionDuration);
            // wait and reset tipVisibility
            this.timeout = setTimeout(makeCallBack(), 2*mediumTransitionDuration);
          }
        }
      }
      this.resetGrid();
    };
  }

  startPan(d){
  }

  onViewerChange(d){
    if (this.Viewer && this.state.tree){
      const V = this.Viewer.getValue();
      if (V.mode==="panning"){
          this.resetGrid();
      }else if (V.mode==="idle"){
          this.resetGrid();
      }
    }
  }

  resetGrid(){
    const tree = this.state.tree;
    const visibleArea = this.visibleArea;
    const layout = this.props.layout;
    const viewer = this.Viewer;
    const delayedRedraw = function(){
      return function(){
        const view = visibleArea(viewer);
        tree.addGrid(layout, view.bottom, view.top);
      }
    }
    setTimeout(delayedRedraw(), 200);
  }

  resetView(d){
    this.Viewer.fitToViewer();
  }

  visibleArea(Viewer){
    const V = Viewer.getValue();
    return {left: -V.e/V.a, top:-V.f/V.d,
            right:(V.viewerWidth - V.e)/V.a, bottom: (V.viewerHeight-V.f)/V.d}
  }

  // handleZoomEvent(direction) {
  //   return () => {
  //     this.state.value.matrix
  //     console.log(direction)
  //   }
  // }
  // handleChange(value) {
  //   console.log("handleChange not yet implemented", value)
  // }
  // handleClick(event){
  //   console.log('handleClick not yet implemented', event)
  //   // console.log('click', event.x, event.y, event.originalEvent);
  // }

  infoPanelDismiss() {
    this.setState({clicked: null, hovered: null});
    this.state.tree.zoomIntoClade(this.state.tree.nodes[0], mediumTransitionDuration);
  }

  render() {
    const responsive = computeResponsive({
<<<<<<< HEAD
      horizontal: this.props.browserDimensions.width > globals.twoColumnBreakpoint ? .5 : 1,
      vertical: 1,
=======
      horizontal: this.props.browserDimensions && this.props.browserDimensions.width > globals.twoColumnBreakpoint ? .5 : 1,
      vertical: .75,
>>>>>>> a1a36498
      browserDimensions: this.props.browserDimensions,
      sidebar: this.props.sidebar,
      minHeight: 400,
      maxAspectRatio: 1.3
    })
    const cardTitle = this.state.selectedBranch ? "" : "Phylogeny";

    /* NOTE these props were removed from SVG pan-zoom as they led to functions that did
    nothing, but they may be useful in the future...
    onChangeValue={this.handleChange.bind(this)}
    onClick={this.handleClick.bind(this)}
    */

    return (
      <Card center title={cardTitle}>
        <Legend sidebar={this.props.sidebar}/>
        <InfoPanel
          tree={this.state.tree}
          hovered={this.state.hovered}
          responsive={responsive}
          viewer={this.Viewer}
        />
        <BranchSelectedPanel
          responsive={responsive}
          viewEntireTreeCallback={() => this.viewEntireTree()}
          branch={this.state.selectedBranch}
        />
        <TipSelectedPanel
          goAwayCallback={(d) => this.clearSelectedTip(d)}
          tip={this.state.selectedTip}
        />
        <ReactSVGPanZoom
          width={responsive ? responsive.width : 1}
          height={responsive ? responsive.height : 1}
          ref={(Viewer) => {
            // https://facebook.github.io/react/docs/refs-and-the-dom.html
            this.Viewer = Viewer
          }}
          style={{cursor: "default"}}
          tool={'auto'}
          detectWheel={false}
          toolbarPosition={"none"}
          detectAutoPan={false}
          background={"#FFF"}
          // onMouseDown={this.startPan.bind(this)}
          onDoubleClick={this.resetView.bind(this)}
          //onMouseUp={this.endPan.bind(this)}
          onChangeValue={ this.onViewerChange.bind(this) }
          >
          <svg style={{pointerEvents: "auto"}}
            width={responsive.width}
            height={responsive.height}
          >
            <g
              width={responsive.width}
              height={responsive.height}
              id={"d3TreeElement"}
              style={{cursor: "default"}}
              ref="d3TreeElement"
            >
            </g>
          </svg>
        </ReactSVGPanZoom>
        <svg width={50} height={130}
          style={{position: "absolute", right: 20, bottom: 20}}>
            <defs>
              <filter id="dropshadow" height="130%">
                <feGaussianBlur in="SourceAlpha" stdDeviation="3"/>
                <feOffset dx="2" dy="2" result="offsetblur"/>
                <feComponentTransfer>
                  <feFuncA type="linear" slope="0.2"/>
                </feComponentTransfer>
                <feMerge>
                  <feMergeNode/>
                  <feMergeNode in="SourceGraphic"/>
                </feMerge>
              </filter>
            </defs>
          <ZoomInIcon
            handleClick={this.handleIconClick("zoom-in")}
            active
            x={10}
            y={50}
          />
          <ZoomOutIcon
            handleClick={this.handleIconClick("zoom-out")}
            active={true}
            x={10}
            y={90}
          />
        </svg>
      </Card>
    );
  }
}

export default TreeView;

// map animation code to be integrated into componentWillUpdate or other lifecycle later, commented out for big merge -- Colin
// if (
//   this.state.tree &&
//   this.props.layout &&
//   this.props.map &&
//   this.props.map.animating === true /* the map is in motion, move the bar across the tree */
// ) {
//   this.state.tree.updateTimeBar(
//     globals.mapAnimationDurationInMilliseconds,
//     this.props.map.progress, /* where the requestAnimationFrame is at the moment */
//     this.props.layout
//   );
// }<|MERGE_RESOLUTION|>--- conflicted
+++ resolved
@@ -504,13 +504,8 @@
 
   render() {
     const responsive = computeResponsive({
-<<<<<<< HEAD
-      horizontal: this.props.browserDimensions.width > globals.twoColumnBreakpoint ? .5 : 1,
-      vertical: 1,
-=======
       horizontal: this.props.browserDimensions && this.props.browserDimensions.width > globals.twoColumnBreakpoint ? .5 : 1,
       vertical: .75,
->>>>>>> a1a36498
       browserDimensions: this.props.browserDimensions,
       sidebar: this.props.sidebar,
       minHeight: 400,
