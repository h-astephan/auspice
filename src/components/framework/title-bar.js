--- conflicted
+++ resolved
@@ -124,11 +124,7 @@
         <div style={{flex: 5}}/>
         {this.getLink("About", "/about", this.props.aboutSelected, styles)}
         {this.getLink("Methods", "/methods", this.props.methodsSelected, styles)}
-<<<<<<< HEAD
         <div style={{width: this.props.minified ? 20 : 0 }}/>
-=======
-        <div style={{width: this.props.minified ? 15 : 0 }}/>
->>>>>>> 77cef87d
       </Flex>
     );
   }
