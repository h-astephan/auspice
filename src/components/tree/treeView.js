import React from "react";
import d3 from "d3";
import * as globals from "../../util/globals";
import Card from "../framework/card";
import Legend from "../controls/legend";
import ZoomOutIcon from "../framework/zoom-out-icon";
import ZoomInIcon from "../framework/zoom-in-icon";
import MoveIcon from "../framework/move-icon";
import PhyloTree from "../../util/phyloTree";
import {ReactSVGPanZoom, fitToViewer} from "react-svg-pan-zoom";
import ReactDOM from "react-dom";
import {Viewer, ViewerHelper} from 'react-svg-pan-zoom';
import {fastTransitionDuration, mediumTransitionDuration, slowTransitionDuration} from "../../util/globals";
import * as globalStyles from "../../globalStyles";
import InfoPanel from "./infoPanel";
import { connect } from "react-redux";
import computeResponsive from "../../util/computeResponsive";

const arrayInEquality = function(a,b) {
  if (a&&b){
    const eq = a.map((d,i)=>d!==b[i]);
    return eq.some((d)=>d);
  }else{
    return true;
  }
};

/*
 * TreeView creates a (now responsive!) SVG & scales according to layout
 * such that branches and tips are correctly placed.
 * also handles zooming
*/
@connect((state) => {
  return {
    tree: state.tree.tree,
    metadata: state.metadata.metadata,
    browserDimensions: state.browserDimensions.browserDimensions,
<<<<<<< HEAD
    map: state.map
=======
    layout: state.controls.layout,
    distanceMeasure: state.controls.distanceMeasure
>>>>>>> fae98268
  };
})
class TreeView extends React.Component {
  constructor(props) {
    super(props);

    this.Viewer = null;

    this.state = {
      okToDraw: false,
      tool: "pan",  //one of `none`, `pan`, `zoom`, `zoom-in`, `zoom-out`
      clicked: null,
      hover: null
    };
  }
  componentWillMount() {
    if (this.state.currentDatasetGuid !== this.props.datasetGuid) {
      this.setState({
        okToDraw: true,
        currentDatasetGuid: this.props.datasetGuid,
        width: globals.width,
      });
    }
  }
  componentWillReceiveProps(nextProps) {

    /*
      previously in componentDidMount, but we don't mount immediately anymore -
      need to wait for browserDimensions
    */
    const good_tree = (this.state.tree && (nextProps.datasetGuid === this.props.datasetGuid));
    if (this.Viewer && !good_tree) {
      this.Viewer.fitToViewer();
      const tree = (this.state.tree)
        ? this.state.tree
        : this.makeTree(this.props.nodes, this.props.layout, this.props.distance);
      this.setState({tree: tree});
    }

    /* Do we have a tree to draw? if yes, check whether it needs to be redrawn */
    const tree = good_tree
      ? this.state.tree
      : this.makeTree(nextProps.nodes, this.props.layout, this.props.distance);

    /* if we don't have a dataset or nodes, don't draw */
    if (!(nextProps.datasetGuid && nextProps.nodes)) {
      this.setState({okToDraw: false});
    } else if (
      /* if the dataset, layout or distance measure has changed, do book keeping & redraw */
      (nextProps.datasetGuid !== this.props.datasetGuid) ||
      (nextProps.layout !== this.props.layout) ||
      (nextProps.distanceMeasure !== this.props.distanceMeasure)
    ) {
      this.setState({
        okToDraw: true,
        currentDatasetGuid: nextProps.datasetGuid,
        width: globals.width,
        tree: tree
      });
    }

    /* if we have a tree and we have new props, figure out what we need to update */
    if (tree) {

      /* update tips */
      let attrToUpdate = {};
      let styleToUpdate = {};

      /* tip color has changed */
      if (nextProps.nodeColor && arrayInEquality(nextProps.nodeColor, this.props.nodeColor)) {
        styleToUpdate['fill'] = nextProps.nodeColor.map((col) => {
          return d3.rgb(col).brighter([0.65]).toString();
        });
        styleToUpdate['stroke'] = nextProps.nodeColor;
      }
      /* tip radius has changed */
      if (nextProps.tipRadii && arrayInEquality(nextProps.tipRadii, this.props.tipRadii)) {
        attrToUpdate['r'] = nextProps.tipRadii;
      }
      /* tip visibility has changed, for instance because of date slider */
      if (nextProps.tipVisibility && arrayInEquality(nextProps.tipVisibility, this.props.tipVisibility)) {
        // console.log("updateVisibility");
        styleToUpdate['visibility'] = nextProps.tipVisibility;
      }
      /* implement style changes */
      if (Object.keys(attrToUpdate).length || Object.keys(styleToUpdate).length) {
        tree.updateMultipleArray(".tip", attrToUpdate, styleToUpdate, fastTransitionDuration);
      }

      /* update branches */
      attrToUpdate = {};
      styleToUpdate = {};

      /* branch color has changed */
      if (nextProps.nodeColor && arrayInEquality(nextProps.nodeColor, this.props.nodeColor)) {
        styleToUpdate['stroke'] = nextProps.nodeColor.map((col) => {
          var modCol = d3.interpolateRgb(col, "#BBB")(0.6);
        	return d3.rgb(modCol).toString();
        });
      }
      /* branch stroke width has changed */
      if (nextProps.branchThickness && arrayInEquality(nextProps.branchThickness, this.props.branchThickness)) {
        styleToUpdate['stroke-width'] = nextProps.branchThickness;
      }
      /* implement style changes */
      if (Object.keys(attrToUpdate).length || Object.keys(styleToUpdate).length) {
        tree.updateMultipleArray(".branch", attrToUpdate, styleToUpdate, fastTransitionDuration);
      }

      /* swap layouts */
      if (this.props.layout !== nextProps.layout) {
        tree.updateLayout(nextProps.layout, mediumTransitionDuration);
      }
      /* change distance metrics */
      if (this.props.distanceMeasure !== nextProps.distanceMeasure) {
        tree.updateDistance(nextProps.distanceMeasure, mediumTransitionDuration);
      }
    }
  }
  componentWillUpdate(nextProps, nextState) {

    // console.log('updating tree', this.state.tree, this.props.map)
    if (
      this.state.tree &&
      this.props.layout &&
      this.props.map &&
      this.props.map.animating === true /* the map is in motion, move the bar across the tree */
    ) {
      this.state.tree.updateTimeBar(
        globals.mapAnimationDurationInMilliseconds,
        this.props.map.progress, /* where the requestAnimationFrame is at the moment */
        this.props.layout
      );
    }

    /* reconcile hover and click selections in tree */
    if (
      this.state.tree &&
      (this.state.hovered || this.state.clicked) &&
      this.props.layout === nextProps.layout // this block interferes with layout transition otherwise
    ) {
      /* check whether or not the previously selected item was clicked */
      if (this.state.clicked && nextState.clicked) { // was the previous item a click?
        this.state.tree.updateSelectedBranchOrTip(
          this.state.clicked, /* turn this one off */
          nextState.clicked, /* turn this one on */
        );
      } else if (this.state.hovered && nextState.clicked) { // previously a hover, now a click
        this.state.tree.updateSelectedBranchOrTip(
          this.state.hovered,
          nextState.clicked,
        );
      } else if (this.state.hovered && nextState.hovered) { // deselect the previously selected hover
        this.state.tree.updateSelectedBranchOrTip(
          this.state.hovered,
          nextState.hovered,
        );
      }
      else if (this.state.clicked && nextState.clicked === null) {
        // x clicked or clicked off will give a null value, so reset everything to be safe
        this.state.tree.updateSelectedBranchOrTip(
          this.state.clicked,
          null
        )
      }
    }
  }

  componentDidUpdate(prevProps, prevState) {
    if (
      this.state.tree && /* tree exists */
      prevProps.browserDimensions && /* it's not the first render, the listener is registered and width/height passed in */
      this.props.browserDimensions &&
      (prevProps.browserDimensions.width !== this.props.browserDimensions.width || /* the browser dimensions have changed */
      prevProps.browserDimensions.height !== this.props.browserDimensions.height)
    ) {
      this.state.tree.zoomIntoClade(this.state.tree.nodes[0], mediumTransitionDuration);
    }
  }

  makeTree(nodes) {
    if (nodes && this.refs.d3TreeElement) {
      var myTree = new PhyloTree(nodes[0]);
      // https://facebook.github.io/react/docs/refs-and-the-dom.html
      var treeplot = d3.select(this.refs.d3TreeElement);
      myTree.render(
        treeplot,
        this.props.layout,
        this.props.distanceMeasure,
        {
          /* options */
          grid: true,
          confidence: false
        },
        {
          /* callbacks */
          onTipHover: this.onTipHover.bind(this),
          onTipClick: this.onTipClick.bind(this),
          onBranchHover: this.onBranchHover.bind(this),
          onBranchClick: this.onBranchClick.bind(this),
          onBranchOrTipLeave: this.onBranchOrTipLeave.bind(this)
        },
        {
          /* presently selected node / branch */
          hovered: this.state.hovered,
          clicked: this.state.clicked
        }
      );
      return myTree;
    } else {
      return null;
    }
  }

  onTipHover(d) {
    if (!this.state.clicked) {
      this.setState({
        hovered: {
          d,
          type: ".tip"
        }
      });
    }
  }
  onTipClick(d) {
    // if it's the same, deselect
    this.setState({
      clicked: {
        d,
        type: ".tip"
      },
      hovered: null
    });
  }
  onBranchHover(d) {
    if (!this.state.clicked) {
      this.setState({
        hovered: {
          d,
          type: ".branch"
        }
      });
    }
  }
  onBranchClick(d) {
    // console.log('clicked', d)
    // if it's the same, deselect
    this.setState({
      clicked: {
        d,
        type: ".branch"
      },
      hovered: null
    });
  }
  // mouse out from tip/branch
  onBranchOrTipLeave(){
    if (this.state.hovered) {
      this.setState({hovered: null})
    }
  }

  handleIconClick(tool) {
    return () => {

      if (tool === "zoom-in") {
        this.Viewer.zoomOnViewerCenter(1.4);
        // console.log('zooming in', this.state.zoom, zoom)
      } else {
        this.Viewer.zoomOnViewerCenter(0.71);
      }

      // const viewerX = this.state.width / 2;
      // const viewerY = this.treePlotHeight(this.state.width) / 2;
      // const nextValue = ViewerHelper.zoom(this.state.value, zoom, viewerX, viewerY);

      // this.setState({value: nextValue});
    };
  }

  // handleZoomEvent(direction) {
  //   return () => {
  //     this.state.value.matrix
  //
  //     console.log(direction)
  //   }
  // }

  handleChange(value) {
    // console.log(value)
  }

  handleClick(event){
    // console.log('event', event)
    // console.log('click', event.x, event.y, event.originalEvent);
  }

  infoPanelDismiss() {
    this.setState({clicked: null, hovered: null});
    this.state.tree.zoomIntoClade(this.state.tree.nodes[0], mediumTransitionDuration);
  }

  createTreeMarkup() {
    const responsive = computeResponsive({
      horizontal: this.props.browserDimensions && this.props.browserDimensions.width > globals.twoColumnBreakpoint ? .5 : 1,
      vertical: 1,
      browserDimensions: this.props.browserDimensions,
      sidebar: this.props.sidebar,
      minHeight: 400,
      maxAspectRatio: 1.3
    })

    return (
      <Card center title="Phylogeny">
        <Legend colorScale={this.props.colorScale}/>
        <InfoPanel
          dismiss={this.infoPanelDismiss.bind(this)}
          zoom={this.state.tree ? this.state.tree.zoomIntoClade.bind(this.state.tree) : null}
          hovered={this.state.hovered}
          clicked={this.state.clicked}/>
        <ReactSVGPanZoom
          width={responsive ? responsive.width : 1}
          height={responsive ? responsive.height : 1}
          ref={(Viewer) => {
            // https://facebook.github.io/react/docs/refs-and-the-dom.html
            this.Viewer = Viewer
          }}
          style={{cursor: "default"}}
          tool={this.state.tool}
          detectWheel={false}
          toolbarPosition={"none"}
          detectAutoPan={false}
          background={"#FFF"}
          onChangeValue={this.handleChange.bind(this)}
          onClick={this.handleClick.bind(this)}>
          <svg style={{pointerEvents: "auto"}}
            width={responsive.width}
            height={responsive.height}
            >
            <g
              width={responsive.width}
              height={responsive.height}
              style={{cursor: "default"}}
              ref="d3TreeElement">
            </g>
          </svg>
        </ReactSVGPanZoom>
        <svg width={50} height={130}
             style={{position: "absolute", right: 20, bottom: 20}}>
            <defs>
              <filter id="dropshadow" height="130%">
                <feGaussianBlur in="SourceAlpha" stdDeviation="3"/>
                <feOffset dx="2" dy="2" result="offsetblur"/>
                <feComponentTransfer>
                  <feFuncA type="linear" slope="0.2"/>
                </feComponentTransfer>
                <feMerge>
                  <feMergeNode/>
                  <feMergeNode in="SourceGraphic"/>
                </feMerge>
              </filter>
            </defs>
          <ZoomInIcon
            handleClick={this.handleIconClick("zoom-in")}
            active={true}
            x={10}
            y={50}
            />
          <ZoomOutIcon
            handleClick={this.handleIconClick("zoom-out")}
            active={true}
            x={10}
            y={90}
            />
        </svg>
      </Card>
    )
  }
  render() {
    /*
      1. set up SVGs
      2. tree will be added on props loading
    */
    return (
      <span>
        {this.props.browserDimensions ? this.createTreeMarkup() : null}
      </span>
    );
  }
}


export default TreeView;<|MERGE_RESOLUTION|>--- conflicted
+++ resolved
@@ -35,12 +35,9 @@
     tree: state.tree.tree,
     metadata: state.metadata.metadata,
     browserDimensions: state.browserDimensions.browserDimensions,
-<<<<<<< HEAD
-    map: state.map
-=======
+    map: state.map,
     layout: state.controls.layout,
     distanceMeasure: state.controls.distanceMeasure
->>>>>>> fae98268
   };
 })
 class TreeView extends React.Component {
