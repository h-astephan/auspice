import { numericToCalendar, calendarToNumeric, currentNumDate, currentCalDate } from "../util/dateHelpers";
import { defaultGeoResolution,
  defaultColorBy,
  defaultDateRange,
  defaultDistanceMeasure,
  defaultLayout,
  defaultMutType,
  controlsHiddenWidth,
  twoColumnBreakpoint } from "../util/globals";
import * as types from "../actions/types";
import { calcBrowserDimensionsInitialState } from "./browserDimensions";
import { doesColorByHaveConfidence } from "../actions/recomputeReduxState";

/* defaultState is a fn so that we can re-create it
at any time, e.g. if we want to revert things (e.g. on dataset change)
*/
export const getDefaultControlsState = () => {
  const defaults = {
    distanceMeasure: defaultDistanceMeasure,
    layout: defaultLayout,
    geoResolution: defaultGeoResolution,
    filters: {},
    colorBy: defaultColorBy,
    selectedBranchLabel: "none",
    showTransmissionLines: true
  };
  // a default sidebarOpen status is only set via JSON, URL query
  // _or_ if certain URL keywords are triggered
  const initialSidebarState = getInitialSidebarState();
  if (initialSidebarState.setDefault) {
    defaults.sidebarOpen = initialSidebarState.sidebarOpen;
  }

  const dateMin = numericToCalendar(currentNumDate() - defaultDateRange);
  const dateMax = currentCalDate();
  const dateMinNumeric = calendarToNumeric(dateMin);
  const dateMaxNumeric = calendarToNumeric(dateMax);
  return {
    defaults,
    available: undefined,
    canTogglePanelLayout: true,
    selectedBranch: null,
    selectedNode: null,
    region: null,
    search: null,
    strain: null,
    geneLength: {},
    mutType: defaultMutType,
    temporalConfidence: { exists: false, display: false, on: false },
    layout: defaults.layout,
    distanceMeasure: defaults.distanceMeasure,
    dateMin,
    dateMinNumeric,
    dateMax,
    dateMaxNumeric,
    absoluteDateMin: dateMin,
    absoluteDateMinNumeric: dateMinNumeric,
    absoluteDateMax: dateMax,
    absoluteDateMaxNumeric: dateMaxNumeric,
    colorBy: defaults.colorBy,
    colorByConfidence: { display: false, on: false },
    colorScale: undefined,
    selectedBranchLabel: "none",
    analysisSlider: false,
    geoResolution: defaults.geoResolution,
    filters: {},
    showDownload: false,
    quickdraw: false, // if true, components may skip expensive computes.
    mapAnimationDurationInMilliseconds: 30000, // in milliseconds
    mapAnimationStartDate: null, // Null so it can pull the absoluteDateMin as the default
    mapAnimationCumulative: false,
    mapAnimationShouldLoop: false,
    animationPlayPauseButton: "Play",
    panelsAvailable: [],
    panelsToDisplay: [],
    panelLayout: calcBrowserDimensionsInitialState().width > twoColumnBreakpoint ? "grid" : "full",
    showTreeToo: undefined,
    showTangle: false,
    zoomMin: undefined,
    zoomMax: undefined,
    branchLengthsToDisplay: "divAndDate",
    sidebarOpen: initialSidebarState.sidebarOpen,
    treeLegendOpen: undefined,
    mapLegendOpen: undefined,
    showOnlyPanels: false,
    showTransmissionLines: true,
    normalizeFrequencies: true
  };
};

/* while this may change, div currently doesn't have CIs, so they shouldn't be displayed. */
export const shouldDisplayTemporalConfidence = (exists, distMeasure, layout) => exists && distMeasure === "num_date" && layout === "rect";

const Controls = (state = getDefaultControlsState(), action) => {
  switch (action.type) {
    case types.URL_QUERY_CHANGE_WITH_COMPUTED_STATE: /* fallthrough */
    case types.CLEAN_START:
      return action.controls;
    case types.SET_AVAILABLE:
      return Object.assign({}, state, { available: action.data });
    case types.BRANCH_MOUSEENTER:
      return Object.assign({}, state, {
        selectedBranch: action.data
      });
    case types.BRANCH_MOUSELEAVE:
      return Object.assign({}, state, {
        selectedBranch: null
      });
    case types.NODE_MOUSEENTER:
      return Object.assign({}, state, {
        selectedNode: action.data
      });
    case types.NODE_MOUSELEAVE:
      return Object.assign({}, state, {
        selectedNode: null
      });
    case types.CHANGE_BRANCH_LABEL:
      return Object.assign({}, state, { selectedBranchLabel: action.value });
    case types.CHANGE_LAYOUT:
      return Object.assign({}, state, {
        layout: action.data,
        /* temporal confidence can only be displayed for rectangular trees */
        temporalConfidence: Object.assign({}, state.temporalConfidence, {
          display: shouldDisplayTemporalConfidence(
            state.temporalConfidence.exists,
            state.distanceMeasure,
            action.data
          ),
          on: false
        })
      });
    case types.CHANGE_DISTANCE_MEASURE:
      const updatesToState = {
        distanceMeasure: action.data,
        branchLengthsToDisplay: state.branchLengthsToDisplay
      };
      if (
        shouldDisplayTemporalConfidence(state.temporalConfidence.exists, action.data, state.layout)
      ) {
        updatesToState.temporalConfidence = Object.assign({}, state.temporalConfidence, {
          display: true
        });
      } else {
        updatesToState.temporalConfidence = Object.assign({}, state.temporalConfidence, {
          display: false,
          on: false
        });
      }
      return Object.assign({}, state, updatesToState);
    case types.CHANGE_DATES_VISIBILITY_THICKNESS: {
      const newDates = { quickdraw: action.quickdraw };
      if (action.dateMin) {
        newDates.dateMin = action.dateMin;
        newDates.dateMinNumeric = action.dateMinNumeric;
      }
      if (action.dateMax) {
        newDates.dateMax = action.dateMax;
        newDates.dateMaxNumeric = action.dateMaxNumeric;
      }
      const colorScale = {...state.colorScale, visibleLegendValues: action.visibleLegendValues};
      return {...state, ...newDates, colorScale};
    }
    case types.CHANGE_ABSOLUTE_DATE_MIN:
      return Object.assign({}, state, {
        absoluteDateMin: action.data,
        absoluteDateMinNumeric: calendarToNumeric(action.data)
      });
    case types.CHANGE_ABSOLUTE_DATE_MAX:
      return Object.assign({}, state, {
        absoluteDateMax: action.data,
        absoluteDateMaxNumeric: calendarToNumeric(action.data)
      });
    case types.CHANGE_ANIMATION_TIME:
      return Object.assign({}, state, {
        mapAnimationDurationInMilliseconds: action.data
      });
    case types.CHANGE_ANIMATION_CUMULATIVE:
      return Object.assign({}, state, {
        mapAnimationCumulative: action.data
      });
    case types.CHANGE_ANIMATION_LOOP:
      return Object.assign({}, state, {
        mapAnimationShouldLoop: action.data
      });
    case types.MAP_ANIMATION_PLAY_PAUSE_BUTTON:
      return Object.assign({}, state, {
        quickdraw: action.data !== "Play",
        animationPlayPauseButton: action.data
      });
    case types.CHANGE_ANIMATION_START:
      return Object.assign({}, state, {
        mapAnimationStartDate: action.data
      });
    case types.CHANGE_PANEL_LAYOUT:
      return Object.assign({}, state, {
        panelLayout: action.data
      });
    case types.TREE_TOO_DATA:
      return action.controls;
    case types.TOGGLE_PANEL_DISPLAY:
      return Object.assign({}, state, {
        panelsToDisplay: action.panelsToDisplay,
        panelLayout: action.panelLayout,
        canTogglePanelLayout:
          action.panelsToDisplay.indexOf("tree") !== -1 &&
          action.panelsToDisplay.indexOf("map") !== -1
      });
    case types.NEW_COLORS: {
      const newState = Object.assign({}, state, {
        colorBy: action.colorBy,
        colorScale: action.colorScale,
        colorByConfidence: doesColorByHaveConfidence(state, action.colorBy)
      });
      return newState;
    }
    case types.CHANGE_GEO_RESOLUTION:
      return Object.assign({}, state, {
        geoResolution: action.data
      });
    case types.APPLY_FILTER: {
      // values arrive as array
      const filters = Object.assign({}, state.filters, {});
      filters[action.trait] = action.values;
      return Object.assign({}, state, {
        filters
      });
    }
    case types.TOGGLE_MUT_TYPE:
      return Object.assign({}, state, {
        mutType: action.data
      });
    case types.TOGGLE_TEMPORAL_CONF:
      return Object.assign({}, state, {
        temporalConfidence: Object.assign({}, state.temporalConfidence, {
          on: !state.temporalConfidence.on
        })
      });
    case types.TRIGGER_DOWNLOAD_MODAL:
      return Object.assign({}, state, {
        showDownload: true
      });
    case types.DISMISS_DOWNLOAD_MODAL:
      return Object.assign({}, state, {
        showDownload: false
      });
    case types.REMOVE_TREE_TOO:
      return Object.assign({}, state, {
        showTreeToo: undefined,
        showTangle: false,
        canTogglePanelLayout: state.panelsAvailable.indexOf("map") !== -1,
        panelsToDisplay: state.panelsAvailable.slice()
      });
    case types.TOGGLE_TANGLE:
      if (state.showTreeToo) {
        return Object.assign({}, state, { showTangle: !state.showTangle });
      }
      return state;
    case types.TOGGLE_SIDEBAR:
      return Object.assign({}, state, { sidebarOpen: action.value });
    case types.TOGGLE_LEGEND:
      return Object.assign({}, state, { legendOpen: action.value });
    case types.ADD_COLOR_BYS:
      for (const colorBy of Object.keys(action.newColorings)) {
        state.coloringsPresentOnTree.add(colorBy);
      }
<<<<<<< HEAD
      return Object.assign({}, state, {coloringsPresentOnTree: state.coloringsPresentOnTree});
    case types.UPDATE_VISIBILITY_AND_BRANCH_THICKNESS:
      const colorScale = {...state.colorScale, visibleLegendValues: action.visibleLegendValues};
      return {...state, colorScale};
=======
      return Object.assign({}, state, { coloringsPresentOnTree: state.coloringsPresentOnTree });
>>>>>>> 13cc771b
    case types.TOGGLE_TRANSMISSION_LINES:
      return Object.assign({}, state, { showTransmissionLines: action.data });

    case types.FREQUENCY_MATRIX: {
      if (Object.hasOwnProperty.call(action, "normalizeFrequencies")) {
        return Object.assign({}, state, { normalizeFrequencies: action.normalizeFrequencies });
      }
      return state;
    }
    default:
      return state;
  }
};

export default Controls;

function getInitialSidebarState() {
  /* The following "hack" was present when `sidebarOpen` wasn't URL customisable. It can be removed
  from here once the GISAID URLs (iFrames) are updated */
  if (window.location.pathname.includes("gisaid")) {
    return {sidebarOpen: false, setDefault: true};
  }
  return {
    sidebarOpen: window.innerWidth > controlsHiddenWidth,
    setDefault: false
  };
}<|MERGE_RESOLUTION|>--- conflicted
+++ resolved
@@ -263,14 +263,10 @@
       for (const colorBy of Object.keys(action.newColorings)) {
         state.coloringsPresentOnTree.add(colorBy);
       }
-<<<<<<< HEAD
-      return Object.assign({}, state, {coloringsPresentOnTree: state.coloringsPresentOnTree});
+      return Object.assign({}, state, { coloringsPresentOnTree: state.coloringsPresentOnTree });
     case types.UPDATE_VISIBILITY_AND_BRANCH_THICKNESS:
-      const colorScale = {...state.colorScale, visibleLegendValues: action.visibleLegendValues};
-      return {...state, colorScale};
-=======
-      return Object.assign({}, state, { coloringsPresentOnTree: state.coloringsPresentOnTree });
->>>>>>> 13cc771b
+      const colorScale = { ...state.colorScale, visibleLegendValues: action.visibleLegendValues };
+      return { ...state, colorScale };
     case types.TOGGLE_TRANSMISSION_LINES:
       return Object.assign({}, state, { showTransmissionLines: action.data });
 
