--- conflicted
+++ resolved
@@ -3,13 +3,8 @@
 import { charonAPIAddress } from "../util/globals";
 import { getManifest } from "../util/clientAPIInterface";
 import { changePage } from "./navigation";
-<<<<<<< HEAD
-import { createStateFromQueryOrJSONs } from "./recomputeReduxState";
-=======
-import { processFrequenciesJSON } from "./frequencies";
 import { createStateFromQueryOrJSONs, createTreeTooState } from "./recomputeReduxState";
 import { createDatapathForSecondSegment } from "../util/parseParams";
->>>>>>> 2cbe9dc6
 
 export const loadJSONs = (s3override = undefined) => {
   return (dispatch, getState) => {
@@ -21,7 +16,6 @@
     dispatch({type: types.DATA_INVALID});
     const query = queryString.parse(window.location.search);
     const s3bucket = s3override ? s3override : datasets.s3bucket;
-<<<<<<< HEAD
     const apiPath = (jsonType) =>
       `${charonAPIAddress}request=json&path=${datasets.datapath}_${jsonType}.json&s3=${s3bucket}`;
 
@@ -32,7 +26,6 @@
       fetch(apiPath("tip-frequencies")).then((res) => res.json())
     ];
     /* add promises according to the URL */
-    const query = queryString.parse(window.location.search);
     if (query.n) { /* narrative */
       promisesOrder.push("narrative");
       promises.push(
@@ -40,6 +33,13 @@
           .then((res) => res.json())
           // don't need to catch - it'll be handled in the promises.map below
       );
+    }
+    if (query.tt) { /* SECOND TREE */
+      const secondPath = createDatapathForSecondSegment(query.tt, datasets.datapath, datasets.availableDatasets);
+      if (secondPath) {
+        promisesOrder.push("treeToo");
+        promises.push(fetch(apiPath(secondPath, "tree")).then((res) => res.json()));
+      }
     }
     Promise.all(promises.map((promise) => promise.catch(() => undefined)))
       .then((values) => {
@@ -54,44 +54,6 @@
           console.error("Tree & Meta JSONs could not be loaded.");
           dispatch(changePage({path: "/", push: false}));
           return;
-=======
-    const apiPath = (datapath, jsonType) =>
-      `${charonAPIAddress}request=json&path=${datapath}_${jsonType}.json&s3=${s3bucket}`;
-    const promises = [
-      fetch(apiPath(datasets.datapath, "meta")).then((res) => res.json()), /* META */
-      fetch(apiPath(datasets.datapath, "tree")).then((res) => res.json()) /* TREE */
-    ];
-    if (query.tt) { /* SECOND TREE */
-      const secondPath = createDatapathForSecondSegment(query.tt, datasets.datapath, datasets.availableDatasets);
-      if (secondPath) {
-        promises.push(fetch(apiPath(secondPath, "tree")).then((res) => res.json()));
-      }
-    }
-    Promise.all(promises)
-      .then((values) => {
-        /* we do expensive stuff here not reducers. Allows fewer dispatches. */
-        const JSONs = {meta: values[0], tree: values[1]};
-        if (values.length === 3) JSONs.treeToo = values[2];
-        const newStates = createStateFromQueryOrJSONs({JSONs, query});
-        dispatch({ type: types.CLEAN_START, ...newStates });
-
-        /* F R E Q U E N C I E S */
-        if (values[0].panels.indexOf("frequencies") !== -1) {
-          fetch(apiPath("tip-frequencies"))
-            .then((res) => res.json())
-            .then((rawJSON) => {
-              const freqData = processFrequenciesJSON(rawJSON, newStates.tree, newStates.controls);
-              dispatch({ type: types.INITIALISE_FREQUENCIES, ...freqData });
-            })
-            .catch((err) => {
-              console.warn("Problem fetching / processing frequencies JSON:", err);
-            });
-        }
-
-        /* N A R R A T I V E S */
-        if (enableNarratives) {
-          getNarrative(dispatch, datasets.datapath);
->>>>>>> 2cbe9dc6
         }
         dispatch({
           type: types.CLEAN_START,
