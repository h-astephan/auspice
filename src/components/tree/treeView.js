--- conflicted
+++ resolved
@@ -129,38 +129,12 @@
     //
     return (
       <Card title="Phylogeny">
-<<<<<<< HEAD
-        <svg
-          width={this.state.width}
-          height={this.treePlotHeight(this.state.width)}
-          id="treeplot"
-          style={{
-            transform: "translate3d(0, 0, 0)" // force GPU compositing
-          }}
-        >
-         <Grid
-           layout={this.props.layout}
-           distanceMeasure={this.props.distanceMeasure}
-           xScale={this.state.xScale}
-           yScale={this.state.yScale}
-           nodes={this.props.nodes}
-         />
-         <Legend colorScale={this.props.colorScale}/>
-         <Tree
-           nodes={this.props.nodes}
-           nodeColor={this.props.nodeColor}
-           nodeColorAttr={this.props.nodeColorAttr}
-           tipRadii={this.props.tipRadii}
-           tipVisibility={this.props.tipVisibility}
-           layout={this.props.layout}
-           distanceMeasure={this.props.distanceMeasure}
-           xScale={this.state.xScale}
-           yScale={this.state.yScale}
-         />
-        </svg>
-=======
           <p style={{position: "absolute", right: 50, bottom: 150, color: "red", fontWeight: 700 }}> {this.state.scaleFactor} </p>
-          <svg width={300} height={300} style={{position: "absolute", left: 13, top: 50, pointerEvents: "none"}}>
+          <svg width={300} height={300}
+            style={{
+              position: "absolute", left: 13, top: 50, pointerEvents: "none",
+              transform: "translate3d(0, 0, 0)" // force GPU compositing
+          }}>
             <Legend colorScale={this.props.colorScale}/>
           </svg>
           <Viewer
@@ -221,7 +195,6 @@
               y={90}
               />
           </svg>
->>>>>>> 68fb03da
       </Card>
     );
     // <MoveIcon
