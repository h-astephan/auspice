--- conflicted
+++ resolved
@@ -137,11 +137,8 @@
           colorScale={this.props.colorScale}
           colorings={this.props.metadata.colorings}
           panelDims={{width: this.props.width, height: this.props.height, spaceBetweenTrees}}
-<<<<<<< HEAD
+          t={t}
           idxOfInViewRootNode={this.props.tree.idxOfInViewRootNode}
-=======
-          t={t}
->>>>>>> 6232a148
         />
         <TipClickedPanel
           goAwayCallback={this.clearSelectedTip}
