import { genotypeColors, nucleotide_gene } from "./globals";

/* a Note on co-ordinates.
Auspice v1 (and the JSONs it consumed) used 1-based mutations and
0-based, BED-like feature annotations.
Auspice v2 JSONs (which the client will always receive) uses GFF-like
1-based, close ended feature annotations. We adjust the starts here so that
the display remains unchanged, however this should be revisited at a later date.
*/

const getAnnotations = (jsonData) => {
  const annotations = [];
  const nuc = [];
  let aaCount = 0;
  for (const prot of Object.keys(jsonData)) {
    if (prot !== nucleotide_gene) {
      aaCount++;
      annotations.push({
        prot: prot,
        start: jsonData[prot].start - 1, // see above
        end: jsonData[prot].end,
        strand: jsonData[prot].strand,
        fill: genotypeColors[aaCount % 10]
      });
    } else {
      nuc.push({
        start: jsonData[prot].start - 1, // see above
        end: jsonData[prot].end
      });
    }
  }
  return [annotations, nuc];
};

const processAnnotations = (annotations) => {
  const m = {}; /* m === geneMap */
  annotations.forEach((d) => {
    m[d.prot] = d;
  });
  const sorted = Object.keys(m).sort((a, b) =>
    m[a].start < m[b].start ? -1 : m[a].start > m[b].start ? 1 : 0
  );
  for (const gene of Object.keys(m)) {
    m[gene].idx = sorted.indexOf(gene);
  }
  return m;
};

<<<<<<< HEAD
export const entropyCreateState = (genomeAnnotations) => {
  if (genomeAnnotations) {
    const ant = getAnnotations(genomeAnnotations);
=======
export const entropyCreateStateFromJsons = (metaJSON) => {
  if (metaJSON.annotations && metaJSON.annotations.nuc) {
    // const annotations = getAnnotations(metaJSON.annotations);
    const ant = getAnnotations(metaJSON.annotations);
>>>>>>> 71efbae6
    const annotations = ant[0];
    const lengthSequence = ant[1][0].end;
    return {
      showCounts: false,
      loaded: true,
      annotations,
      lengthSequence,
      geneMap: processAnnotations(annotations)
    };
  }
  return {
    showCounts: false,
    loaded: false,
    annotations: [],
    geneMap: {}
  };
};<|MERGE_RESOLUTION|>--- conflicted
+++ resolved
@@ -46,16 +46,9 @@
   return m;
 };
 
-<<<<<<< HEAD
 export const entropyCreateState = (genomeAnnotations) => {
-  if (genomeAnnotations) {
+  if (genomeAnnotations && genomeAnnotations.nuc) {
     const ant = getAnnotations(genomeAnnotations);
-=======
-export const entropyCreateStateFromJsons = (metaJSON) => {
-  if (metaJSON.annotations && metaJSON.annotations.nuc) {
-    // const annotations = getAnnotations(metaJSON.annotations);
-    const ant = getAnnotations(metaJSON.annotations);
->>>>>>> 71efbae6
     const annotations = ant[0];
     const lengthSequence = ant[1][0].end;
     return {
