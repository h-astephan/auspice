import queryString from "query-string";
import { numericToCalendar, calendarToNumeric } from "../util/dateHelpers";
import { reallySmallNumber, twoColumnBreakpoint, defaultColorBy, defaultGeoResolution, defaultDateRange, nucleotide_gene } from "../util/globals";
import { calcBrowserDimensionsInitialState } from "../reducers/browserDimensions";
import { strainNameToIdx, getIdxMatchingLabel, calculateVisiblityAndBranchThickness } from "../util/treeVisibilityHelpers";
import { constructVisibleTipLookupBetweenTrees } from "../util/treeTangleHelpers";
import { calcTipRadii } from "../util/tipRadiusHelpers";
import { getDefaultControlsState } from "../reducers/controls";
import { countTraitsAcrossTree, calcTotalTipsInTree } from "../util/treeCountingHelpers";
import { calcEntropyInView } from "../util/entropy";
import { treeJsonToState } from "../util/treeJsonProcessing";
import { entropyCreateState } from "../util/entropyCreateStateFromJsons";
import { determineColorByGenotypeMutType, calcNodeColor } from "../util/colorHelpers";
import { calcColorScale } from "../util/colorScale";
import { computeMatrixFromRawData } from "../util/processFrequencies";
import { applyInViewNodesToTree } from "../actions/tree";
import { isColorByGenotype, decodeColorByGenotype } from "../util/getGenotype";
import { getTraitFromNode } from "../util/treeMiscHelpers";


export const doesColorByHaveConfidence = (controlsState, colorBy) =>
  controlsState.coloringsPresentOnTreeWithConfidence.has(colorBy);

export const getMinCalDateViaTree = (nodes, state) => {
  /* slider should be earlier than actual day */
  /* if no date, use some default dates - slider will not be visible */
  const minNumDate = nodes[0].num_date ? nodes[0].num_date.value - 0.01 : state.dateMaxNumeric - defaultDateRange;
  return numericToCalendar(minNumDate);
};

export const getMaxCalDateViaTree = (nodes) => {
  let maxNumDate = reallySmallNumber;
  nodes.forEach((node) => {
    if (node.num_date) {
      if (node.num_date.value > maxNumDate) {
        maxNumDate = node.num_date.value;
      }
    }
  });
  maxNumDate += 0.01; /* slider should be later than actual day */
  return numericToCalendar(maxNumDate);
};

/* need a (better) way to keep the queryParams all in "sync" */
const modifyStateViaURLQuery = (state, query) => {
  // console.log("Query incoming: ", query);
  if (query.l) {
    state["layout"] = query.l;
  }
  if (query.gmin) {
    state["zoomMin"] = parseInt(query.gmin, 10);
  }
  if (query.gmax) {
    state["zoomMax"] = parseInt(query.gmax, 10);
  }
  if (query.m && state.branchLengthsToDisplay === "divAndDate") {
    state["distanceMeasure"] = query.m;
  }
  if (query.c) {
    state["colorBy"] = query.c;
  }
  if (query.r) {
    state["geoResolution"] = query.r;
  }
  if (query.p && state.canTogglePanelLayout && (query.p === "full" || query.p === "grid")) {
    state["panelLayout"] = query.p;
  }
  if (query.d) {
    const proposed = query.d.split(",");
    state.panelsToDisplay = state.panelsAvailable.filter((n) => proposed.indexOf(n) !== -1);
    if (state.panelsToDisplay.indexOf("map") === -1 || state.panelsToDisplay.indexOf("tree") === -1) {
      state["panelLayout"] = "full";
    }
  }
  if (query.dmin) {
    state["dateMin"] = query.dmin;
    state["dateMinNumeric"] = calendarToNumeric(query.dmin);
  }
  if (query.dmax) {
    state["dateMax"] = query.dmax;
    state["dateMaxNumeric"] = calendarToNumeric(query.dmax);
  }
  for (const filterKey of Object.keys(query).filter((c) => c.startsWith('f_'))) {
    state.filters[filterKey.replace('f_', '')] = query[filterKey].split(',');
  }
  if (query.animate) {
    const params = query.animate.split(',');
    // console.log("start animation!", params);
    window.NEXTSTRAIN.animationStartPoint = calendarToNumeric(params[0]);
    window.NEXTSTRAIN.animationEndPoint = calendarToNumeric(params[1]);
    state.dateMin = params[0];
    state.dateMax = params[1];
    state.dateMinNumeric = calendarToNumeric(params[0]);
    state.dateMaxNumeric = calendarToNumeric(params[1]);
    state.mapAnimationShouldLoop = params[2] === "1";
    state.mapAnimationCumulative = params[3] === "1";
    state.mapAnimationDurationInMilliseconds = parseInt(params[4], 10);
    state.animationPlayPauseButton = "Pause";
  } else {
    state.animationPlayPauseButton = "Play";
  }
  return state;
};

const restoreQueryableStateToDefaults = (state) => {
  for (const key of Object.keys(state.defaults)) {
    switch (typeof state.defaults[key]) {
      case "string": {
        state[key] = state.defaults[key];
        break;
      }
      case "object": { /* can't use Object.assign, must deep clone instead */
        state[key] = JSON.parse(JSON.stringify(state.defaults[key]));
        break;
      }
      default: {
        console.error("unknown typeof for default state of ", key);
      }
    }
  }
  /* dateMin & dateMax get set to their bounds */
  state["dateMin"] = state["absoluteDateMin"];
  state["dateMax"] = state["absoluteDateMax"];
  state["dateMinNumeric"] = state["absoluteDateMinNumeric"];
  state["dateMaxNumeric"] = state["absoluteDateMaxNumeric"];
  state["zoomMax"] = undefined;
  state["zoomMin"] = undefined;

  state["panelLayout"] = calcBrowserDimensionsInitialState().width > twoColumnBreakpoint ? "grid" : "full";
  state.panelsToDisplay = state.panelsAvailable.slice();
  // console.log("state now", state);
  return state;
};

const modifyStateViaMetadata = (state, metadata) => {
  if (metadata.date_range) {
    /* this may be useful if, e.g., one were to want to display an outbreak
    from 2000-2005 (the default is the present day) */
    if (metadata.date_range.date_min) {
      state["dateMin"] = metadata.date_range.date_min;
      state["dateMinNumeric"] = calendarToNumeric(state["dateMin"]);
      state["absoluteDateMin"] = metadata.date_range.date_min;
      state["absoluteDateMinNumeric"] = calendarToNumeric(state["absoluteDateMin"]);
      state["mapAnimationStartDate"] = metadata.date_range.date_min;
    }
    if (metadata.date_range.date_max) {
      state["dateMax"] = metadata.date_range.date_max;
      state["dateMaxNumeric"] = calendarToNumeric(state["dateMax"]);
      state["absoluteDateMax"] = metadata.date_range.date_max;
      state["absoluteDateMaxNumeric"] = calendarToNumeric(state["absoluteDateMax"]);
    }
  }
  if (metadata.analysisSlider) {
    state["analysisSlider"] = {key: metadata.analysisSlider, valid: false};
  }
  if (metadata.filters) {
    metadata.filters.forEach((v) => {
      state.filters[v] = [];
      state.defaults.filters[v] = [];
    });
  } else {
    console.warn("JSON did not include any filters");
  }
  if (metadata.displayDefaults) {
    const keysToCheckFor = ["geoResolution", "colorBy", "distanceMeasure", "layout"];
    const expectedTypes = ["string", "string", "string", "string"];

    for (let i = 0; i < keysToCheckFor.length; i += 1) {
      if (metadata.displayDefaults[keysToCheckFor[i]]) {
        if (typeof metadata.displayDefaults[keysToCheckFor[i]] === expectedTypes[i]) { // eslint-disable-line valid-typeof
          /* e.g. if key=geoResoltion, set both state.geoResolution and state.defaults.geoResolution */
          state[keysToCheckFor[i]] = metadata.displayDefaults[keysToCheckFor[i]];
          state.defaults[keysToCheckFor[i]] = metadata.displayDefaults[keysToCheckFor[i]];
        } else {
          console.error("Skipping (meta.json) default for ", keysToCheckFor[i], "as it is not of type ", expectedTypes[i]);
        }
      }
    }
    // TODO: why are these false / False
    if (metadata.displayDefaults.mapTriplicate) {
      // convert string to boolean; default is true; turned off with either false (js) or False (python)
      state["mapTriplicate"] = (metadata.displayDefaults.mapTriplicate === 'false' || metadata.displayDefaults.mapTriplicate === 'False') ? false : true;
    }
  }

  if (metadata.panels) {
    state.panelsAvailable = metadata.panels.slice();
    state.panelsToDisplay = metadata.panels.slice();
  } else {
    state.panelsAvailable = ["tree"];
    state.panelsToDisplay = ["tree"];
  }

  /* if we lack geographicInfo, remove map from panels to display */
  if (!metadata.geographicInfo) {
    state.panelsAvailable = state.panelsAvailable.filter((item) => item !== "map");
    state.panelsToDisplay = state.panelsToDisplay.filter((item) => item !== "map");
  }

  /* if we lack genome annotations, remove entropy from panels to display */
  if (!metadata.genomeAnnotations) {
    state.panelsAvailable = state.panelsAvailable.filter((item) => item !== "entropy");
    state.panelsToDisplay = state.panelsToDisplay.filter((item) => item !== "entropy");
  }

  /* if only map or only tree, then panelLayout must be full */
  /* note - this will be overwritten by the URL query */
  if (state.panelsAvailable.indexOf("map") === -1 || state.panelsAvailable.indexOf("tree") === -1) {
    state.panelLayout = "full";
    state.canTogglePanelLayout = false;
  }
  /* genome annotations in metadata */
  if (metadata.genomeAnnotations) {
    for (const gene of Object.keys(metadata.genomeAnnotations)) {
      state.geneLength[gene] = metadata.genomeAnnotations[gene].end - metadata.genomeAnnotations[gene].start;
      if (gene !== nucleotide_gene) {
        state.geneLength[gene] /= 3;
      }
    }
  } else {
    console.warn("JSONs did not include `genome_annotations`");
  }

  return state;
};

const modifyControlsStateViaTree = (state, tree, treeToo, colorings) => {
  state["dateMin"] = getMinCalDateViaTree(tree.nodes, state);
  state["dateMax"] = getMaxCalDateViaTree(tree.nodes);
  state.dateMinNumeric = calendarToNumeric(state.dateMin);
  state.dateMaxNumeric = calendarToNumeric(state.dateMax);

  if (treeToo) {
    const min = getMinCalDateViaTree(treeToo.nodes, state);
    const max = getMaxCalDateViaTree(treeToo.nodes);
    const minNumeric = calendarToNumeric(min);
    const maxNumeric = calendarToNumeric(max);
    if (minNumeric < state.dateMinNumeric) {
      state.dateMinNumeric = minNumeric;
      state.dateMin = min;
    }
    if (maxNumeric > state.dateMaxNumeric) {
      state.dateMaxNumeric = maxNumeric;
      state.dateMax = max;
    }
  }

  /* set absolutes */
  state["absoluteDateMin"] = state["dateMin"];
  state["absoluteDateMax"] = state["dateMax"];
  state.absoluteDateMinNumeric = calendarToNumeric(state.absoluteDateMin);
  state.absoluteDateMaxNumeric = calendarToNumeric(state.absoluteDateMax);

  /* For the colorings (defined in the JSON) we need to check whether they
  (a) actually exist on the tree and (b) have confidence values.
  TODO - this whole file should be reorganised to make things clearer.
  perhaps there's a better place to put this... */
  state.coloringsPresentOnTree = new Set();
  state.coloringsPresentOnTreeWithConfidence = new Set(); // subset of above

  let coloringsToCheck = [];
  if (colorings) {
    coloringsToCheck = Object.keys(colorings);
  }
  let [aaMuts, nucMuts] = [false, false];
  const examineNodes = function examineNodes(nodes) {
    nodes.forEach((node) => {
      /* check colorBys */
      coloringsToCheck.forEach((colorBy) => {
        if (!state.coloringsPresentOnTreeWithConfidence.has(colorBy)) {
          if (getTraitFromNode(node, colorBy, {confidence: true})) {
            state.coloringsPresentOnTreeWithConfidence.add(colorBy);
            state.coloringsPresentOnTree.add(colorBy);
          } else if (getTraitFromNode(node, colorBy)) {
            state.coloringsPresentOnTree.add(colorBy);
          }
        }
      });
      /* check mutations */
      if (node.mutations) {
        const keys = Object.keys(node.mutations);
        if (keys.length > 1 || (keys.length === 1 && keys[0]!=="nuc")) aaMuts = true;
        if (keys.includes("nuc")) nucMuts = true;
      }
    });
  };
  examineNodes(tree.nodes);
  if (treeToo) examineNodes(treeToo.nodes);


  /* ensure specified mutType is indeed available */
  if (!aaMuts && !nucMuts) {
    state.mutType = null;
  } else if (state.mutType === "aa" && !aaMuts) {
    state.mutType = "nuc";
  } else if (state.mutType === "nuc" && !nucMuts) {
    state.mutType = "aa";
  }
  if (aaMuts || nucMuts) {
    state.coloringsPresentOnTree.add("gt");
  }

  /* does the tree have date information? if not, disable controls, modify view */
  state.branchLengthsToDisplay = !tree.nodes[0].num_date ? "divOnly" :
    tree.nodes[0].div===undefined ? "dateOnly" : "divAndDate";

  /* if branchLengthsToDisplay is "divOnly", force to display by divergence
   * if branchLengthsToDisplay is "dateOnly", force to display by date
   */
  state.distanceMeasure = state.branchLengthsToDisplay === "divOnly" ? "div" :
    state.branchLengthsToDisplay === "dateOnly" ? "num_date" : state.distanceMeasure;

  state.selectedBranchLabel = tree.availableBranchLabels.indexOf("clade") !== -1 ? "clade" : "none";
  state.temporalConfidence = (tree.nodes[0].num_date && tree.nodes[0].num_date.confidence) ?
    {exists: true, display: true, on: false} : {exists: false, display: false, on: false};
  return state;
};

const checkAndCorrectErrorsInState = (state, metadata, query, tree) => {
  /* want to check that the (currently set) colorBy (state.colorBy) is valid,
   * and fall-back to an available colorBy if not
   */
  if (!metadata.colorings) {
    metadata.colorings = {};
  }
  const fallBackToDefaultColorBy = () => {
    const availableNonGenotypeColorBys = Object.keys(metadata.colorings)
      .filter((colorKey) => colorKey !== "gt");
    if (metadata.displayDefaults && metadata.displayDefaults.colorBy && availableNonGenotypeColorBys.indexOf(metadata.displayDefaults.colorBy) !== -1) {
      console.warn("colorBy falling back to", metadata.displayDefaults.colorBy);
      state.colorBy = metadata.displayDefaults.colorBy;
      state.defaults.colorBy = metadata.displayDefaults.colorBy;
    } else if (availableNonGenotypeColorBys.length) {
      if (availableNonGenotypeColorBys.indexOf(defaultColorBy) !== -1) {
        state.colorBy = defaultColorBy;
        state.defaults.colorBy = defaultColorBy;
      } else {
        console.error("Error detected trying to set colorBy to", state.colorBy, "falling back to", availableNonGenotypeColorBys[0]);
        state.colorBy = availableNonGenotypeColorBys[0];
        state.defaults.colorBy = availableNonGenotypeColorBys[0];
      }
    } else {
      console.error("Error detected trying to set colorBy to", state.colorBy, " as there are no color options defined in the JSONs!");
      state.colorBy = "none";
      state.defaults.colorBy = "none";
    }
    delete query.c;
  };
  if (isColorByGenotype(state.colorBy)) {
    /* Check that the genotype is valid with the current data */
    if (!decodeColorByGenotype(state.colorBy, state.geneLength)) {
      fallBackToDefaultColorBy();
    }
  } else if (Object.keys(metadata.colorings).indexOf(state.colorBy) === -1) {
    /* if it's a _non_ genotype colorBy AND it's not a valid option, fall back to the default */
    fallBackToDefaultColorBy();
  }

  /* zoom */
  if (state.zoomMax > state["absoluteZoomMax"]) { state.zoomMax = state["absoluteZoomMax"]; }
  if (state.zoomMin < state["absoluteZoomMin"]) { state.zoomMin = state["absoluteZoomMin"]; }
  if (state.zoomMin > state.zoomMax) {
    const tempMin = state.zoomMin;
    state.zoomMin = state.zoomMax;
    state.zoomMax = tempMin;
  }

  /* colorBy confidence */
  state["colorByConfidence"] = doesColorByHaveConfidence(state, state["colorBy"]);

  /* distanceMeasure */
  if (["div", "num_date"].indexOf(state["distanceMeasure"]) === -1) {
    state["distanceMeasure"] = "num_date";
    console.error("Error detected. Setting distanceMeasure to ", state["distanceMeasure"]);
  }

  /* geoResolution */
  if (metadata.geographicInfo) {
    const availableGeoResultions = Object.keys(metadata.geographicInfo);
    if (availableGeoResultions.indexOf(state["geoResolution"]) === -1) {
      /* fallbacks: JSON defined default, then hardocded default, then any available */
      if (metadata.displayDefaults && metadata.displayDefaults.geoResolution && availableGeoResultions.indexOf(metadata.displayDefaults.geoResolution) !== -1) {
        state.geoResolution = metadata.displayDefaults.geoResolution;
      } else if (availableGeoResultions.indexOf(defaultGeoResolution) !== -1) {
        state.geoResolution = defaultGeoResolution;
      } else {
        state.geoResolution = availableGeoResultions[0];
      }
      console.error("Error detected. Setting geoResolution to ", state.geoResolution);
      delete query.r; // no-op if query.r doesn't exist
    }
  } else {
    console.warn("JSONs did not include geographicInfo.");
  }

  /* temporalConfidence */
  if (state.temporalConfidence.exists) {
    if (state.layout !== "rect") {
      state.temporalConfidence.display = false;
      state.temporalConfidence.on = false;
    } else if (state.distanceMeasure === "div") {
      state.temporalConfidence.display = false;
      state.temporalConfidence.on = false;
    }
  }

  /* if colorBy is a genotype then we need to set mutType */
  if (state.colorBy) {
    const maybeMutType = determineColorByGenotypeMutType(state.colorBy);
    if (maybeMutType) {
      state.mutType = maybeMutType;
    }
  }

  /* are filters valid? */
  const activeFilters = Object.keys(state.filters).filter((f) => f.length);
  const stateCounts = countTraitsAcrossTree(tree.nodes, activeFilters, false, true);
  for (const filterType of activeFilters) {
    const validValues = state.filters[filterType]
      .filter((filterValue) => filterValue in stateCounts[filterType]);
    state.filters[filterType] = validValues;
    if (!validValues.length) {
      delete query[`f_${filterType}`];
    } else {
      query[`f_${filterType}`] = validValues.join(",");
    }
  }

  /* can we display branch length by div or num_date? */
  if (query.m && state.branchLengthsToDisplay !== "divAndDate") {
    delete query.m;
  }

  return state;
};

const modifyTreeStateVisAndBranchThickness = (oldState, tipSelected, cladeSelected, controlsState) => {
  /* calculate new branch thicknesses & visibility */
  let tipSelectedIdx = 0;
  /* check if the query defines a strain to be selected */
  let newIdxRoot = oldState.idxOfInViewRootNode;
  if (tipSelected) {
    tipSelectedIdx = strainNameToIdx(oldState.nodes, tipSelected);
    oldState.selectedStrain = tipSelected;
  }
  if (cladeSelected) {
    const cladeSelectedIdx = cladeSelected === 'root' ? 0 : getIdxMatchingLabel(oldState.nodes, "clade", cladeSelected);
    oldState.selectedClade = cladeSelected;
    newIdxRoot = applyInViewNodesToTree(cladeSelectedIdx, oldState); // tipSelectedIdx, oldState);
  }
  const visAndThicknessData = calculateVisiblityAndBranchThickness(
    oldState,
    controlsState,
    {dateMinNumeric: controlsState.dateMinNumeric, dateMaxNumeric: controlsState.dateMaxNumeric},
    {tipSelectedIdx, validIdxRoot: newIdxRoot}
  );

  const newState = Object.assign({}, oldState, visAndThicknessData);
  newState.stateCountAttrs = Object.keys(controlsState.filters);
  newState.idxOfInViewRootNode = newIdxRoot;
  newState.visibleStateCounts = countTraitsAcrossTree(newState.nodes, newState.stateCountAttrs, newState.visibility, true);
  newState.totalStateCounts   = countTraitsAcrossTree(newState.nodes, newState.stateCountAttrs, false,               true); // eslint-disable-line

  if (tipSelectedIdx) { /* i.e. query.s was set */
    newState.tipRadii = calcTipRadii({tipSelectedIdx, colorScale: controlsState.colorScale, tree: newState});
    newState.tipRadiiVersion = 1;
  }
  return newState;
};

const removePanelIfPossible = (panels, name) => {
  const idx = panels.indexOf(name);
  if (idx !== -1) {
    panels.splice(idx, 1);
  }
};

const modifyControlsViaTreeToo = (controls, name) => {
  controls.showTreeToo = name;
  controls.showTangle = true;
  controls.layout = "rect"; /* must be rectangular for two trees */
  controls.panelsToDisplay = controls.panelsToDisplay.slice();
  removePanelIfPossible(controls.panelsToDisplay, "map");
  removePanelIfPossible(controls.panelsToDisplay, "entropy");
  removePanelIfPossible(controls.panelsToDisplay, "frequencies");
  controls.canTogglePanelLayout = false;
  controls.panelLayout = "full";
  return controls;
};

export const createStateFromQueryOrJSONs = ({
  json = false, /* raw json data - completely nuke existing redux state */
  oldState = false, /* existing redux state (instead of jsons) */
  narrativeBlocks = false,
  query
}) => {
  let tree, treeToo, entropy, controls, metadata, narrative, frequencies;
  /* first task is to create metadata, entropy, controls & tree partial state */
  if (json) {
    /* create metadata state */
    metadata = {};
    if (json.colorings) {
      metadata.colorings = json.colorings;
    }
    metadata.title = json.title;
    metadata.updated = json.updated;
    if (json.version) {
      metadata.version = json.version;
    }
<<<<<<< HEAD
    if (json.maintainers) {
      metadata.maintainers = json.maintainers;
    }
    if (json.author_info) {
      metadata.authorInfo = json.author_info;
    }
=======
    metadata.maintainers = json.maintainers;
>>>>>>> 0ea9cfe7
    if (json.genome_annotations) {
      metadata.genomeAnnotations = json.genome_annotations;
    }
    if (json.filters) {
      metadata.filters = json.filters;
    }
    if (json.panels) {
      metadata.panels = json.panels;
    }
    if (json.display_defaults) {
      metadata.displayDefaults = json.display_defaults;
      /* rename to camelCase for use throughout auspice */
      if (metadata.displayDefaults.color_by) {
        metadata.displayDefaults.colorBy = metadata.displayDefaults.color_by;
        delete metadata.displayDefaults.color_by;
      }
      if (metadata.displayDefaults.geo_resolution) {
        metadata.displayDefaults.geoResolution = metadata.displayDefaults.geo_resolution;
        delete metadata.displayDefaults.geo_resolution;
      }
      if (metadata.displayDefaults.distance_measure) {
        metadata.displayDefaults.distanceMeasure = metadata.displayDefaults.distance_measure;
        delete metadata.displayDefaults.distance_measure;
      }
      if (metadata.displayDefaults.map_triplicate) {
        metadata.displayDefaults.mapTriplicate = metadata.displayDefaults.map_triplicate;
        delete metadata.displayDefaults.map_triplicate;
      }
    }
    if (json.geographic_info) {
      metadata.geographicInfo = json.geographic_info;
    }


    if (Object.prototype.hasOwnProperty.call(metadata, "loaded")) {
      console.error("Metadata JSON must not contain the key \"loaded\". Ignoring.");
    }
    metadata.loaded = true;
    /* entropy state */
    entropy = entropyCreateState(metadata.genomeAnnotations);
    /* new tree state(s) */
    tree = treeJsonToState(json.tree);
    tree.debug = "LEFT";
    metadata.mainTreeNumTips = calcTotalTipsInTree(tree.nodes);
    if (json.treeTwo) {
      treeToo = treeJsonToState(json.treeTwo);
      treeToo.debug = "RIGHT";
      treeToo.name = json._treeTwoName;
      /* TODO: calc & display num tips in 2nd tree */
      // metadata.secondTreeNumTips = calcTotalTipsInTree(treeToo.nodes);
    }

    /* new controls state - don't apply query yet (or error check!) */
    controls = getDefaultControlsState();
    controls = modifyControlsStateViaTree(controls, tree, treeToo, metadata.colorings);
    controls = modifyStateViaMetadata(controls, metadata);
    controls["absoluteZoomMin"] = 0;
    controls["absoluteZoomMax"] = entropy.lengthSequence;
    controls.source = json["_source"];
  } else if (oldState) {
    /* revisit this - but it helps prevent bugs */
    controls = {...oldState.controls};
    entropy = {...oldState.entropy};
    tree = {...oldState.tree};
    treeToo = {...oldState.treeToo};
    metadata = {...oldState.metadata};
    frequencies = {...oldState.frequencies};
    controls = restoreQueryableStateToDefaults(controls);
  }

  if (narrativeBlocks) {
    narrative = narrativeBlocks;
    const n = parseInt(query.n, 10) || 0;
    controls = modifyStateViaURLQuery(controls, queryString.parse(narrative[n].query));
    query = {n}; // eslint-disable-line
    console.log("redux state changed to relfect n of", n);
  } else {
    controls = modifyStateViaURLQuery(controls, query);
  }

  controls = checkAndCorrectErrorsInState(controls, metadata, query, tree); /* must run last */


  /* calculate colours if loading from JSONs or if the query demands change */
  if (json || controls.colorBy !== oldState.colorBy) {
    const colorScale = calcColorScale(controls.colorBy, controls, tree, treeToo, metadata);
    const nodeColors = calcNodeColor(tree, colorScale);
    controls.colorScale = colorScale;
    controls.colorByConfidence = doesColorByHaveConfidence(controls, controls.colorBy);
    tree.nodeColorsVersion = colorScale.version;
    tree.nodeColors = nodeColors;
  }

  if (query.clade) {
    tree = modifyTreeStateVisAndBranchThickness(tree, undefined, query.clade, controls);
  } else { /* if not specifically given in URL, zoom to root */
    tree = modifyTreeStateVisAndBranchThickness(tree, undefined, 'root', controls);
  }
  tree = modifyTreeStateVisAndBranchThickness(tree, query.s, undefined, controls);
  if (treeToo && treeToo.loaded) {
    treeToo.nodeColorsVersion = tree.nodeColorsVersion;
    treeToo.nodeColors = calcNodeColor(treeToo, controls.colorScale);
    treeToo = modifyTreeStateVisAndBranchThickness(treeToo, query.s, undefined, controls);
    controls = modifyControlsViaTreeToo(controls, treeToo.name);
    treeToo.tangleTipLookup = constructVisibleTipLookupBetweenTrees(tree.nodes, treeToo.nodes, tree.visibility, treeToo.visibility);
  }

  /* calculate entropy in view */
  if (entropy.loaded) {
    const [entropyBars, entropyMaxYVal] = calcEntropyInView(tree.nodes, tree.visibility, controls.mutType, entropy.geneMap, entropy.showCounts);
    entropy.bars = entropyBars;
    entropy.maxYVal = entropyMaxYVal;
    entropy.zoomMax = controls["zoomMax"];
    entropy.zoomMin = controls["zoomMin"];
    entropy.zoomCoordinates = [controls["zoomMin"], controls["zoomMax"]];
  }

  /* update frequencies if they exist (not done for new JSONs) */
  if (frequencies && frequencies.loaded) {
    frequencies.version++;
    frequencies.matrix = computeMatrixFromRawData(
      frequencies.data,
      frequencies.pivots,
      tree.nodes,
      tree.visibility,
      controls.colorScale,
      controls.colorBy
    );
  }

  if (json.tree_name) {
    /* setting this will enable the sidebar drop down for a 2nd tree */
    tree.name = json.tree_name;
  }

  /* The server is able to provide a different URL to be displayed,
   * similar to a redirect. Note that this is completely optional
   * this is picked up by middleware (any action with a `url` key is)
   */
  const url = json.auspice_url_should_be;

  return {tree, treeToo, metadata, entropy, controls, narrative, frequencies, query, url};
};

export const createTreeTooState = ({
  treeTooJSON, /* raw json data */
  oldState,
  segment /* name of the treeToo segment */
}) => {
  /* TODO: reconsile choices (filters, colorBys etc) with this new tree */
  /* TODO: reconcile query with visibility etc */
  let controls = oldState.controls;
  const tree = Object.assign({}, oldState.tree);
  let treeToo = treeJsonToState(treeTooJSON);
  treeToo.debug = "RIGHT";
  controls = modifyControlsStateViaTree(controls, tree, treeToo, oldState.metadata.colorings);
  controls = modifyControlsViaTreeToo(controls, segment);
  treeToo = modifyTreeStateVisAndBranchThickness(treeToo, tree.selectedStrain, undefined, controls);

  /* calculate colours if loading from JSONs or if the query demands change */
  const colorScale = calcColorScale(controls.colorBy, controls, tree, treeToo, oldState.metadata);
  const nodeColors = calcNodeColor(treeToo, colorScale);
  tree.nodeColors = calcNodeColor(tree, colorScale); // also update main tree's colours
  tree.nodeColorsVersion++;

  controls.colorScale = colorScale;
  controls.colorByConfidence = doesColorByHaveConfidence(controls, controls.colorBy);
  treeToo.nodeColorsVersion = colorScale.version;
  treeToo.nodeColors = nodeColors;

  treeToo.tangleTipLookup = constructVisibleTipLookupBetweenTrees(
    tree.nodes, treeToo.nodes, tree.visibility, treeToo.visibility
  );

  // if (tipSelectedIdx) { /* i.e. query.s was set */
  //   tree.tipRadii = calcTipRadii({tipSelectedIdx, colorScale: controls.colorScale, tree});
  //   tree.tipRadiiVersion = 1;
  // }
  return {tree, treeToo, controls};
};<|MERGE_RESOLUTION|>--- conflicted
+++ resolved
@@ -507,16 +507,9 @@
     if (json.version) {
       metadata.version = json.version;
     }
-<<<<<<< HEAD
     if (json.maintainers) {
       metadata.maintainers = json.maintainers;
     }
-    if (json.author_info) {
-      metadata.authorInfo = json.author_info;
-    }
-=======
-    metadata.maintainers = json.maintainers;
->>>>>>> 0ea9cfe7
     if (json.genome_annotations) {
       metadata.genomeAnnotations = json.genome_annotations;
     }
